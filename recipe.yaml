--- conflicted
+++ resolved
@@ -2,11 +2,7 @@
 
 context:
   name: peak-finder-app
-<<<<<<< HEAD
   version: 0.3.0a1
-=======
-  version: 0.2.1
->>>>>>> 737749e7
   python_min: "3.10"
 
 package:
@@ -30,15 +26,9 @@
   run:
     - python >=${{ python_min }}
     # Mira packages
-<<<<<<< HEAD
     - curve-apps >=0.3.0a, <0.4.dev
     - geoapps-utils >=0.6.0a, <0.7.dev
     - geoh5py >=0.12.0a, <0.13.dev
-=======
-    - curve-apps >=0.2.1, <0.3.dev
-    - geoapps-utils >=0.5.0, <0.6.dev
-    - geoh5py >=0.11.0, <0.12.dev
->>>>>>> 737749e7
     # other direct dependencies
     - dask-core >=2025.3,<2025.4.dev
     - distributed >=2025.3,<2025.4.dev
