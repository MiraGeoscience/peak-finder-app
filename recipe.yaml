schema_version: 1

context:
  name: peak-finder-app
<<<<<<< HEAD
  version: 0.3.0a1
=======
  version: 0.2.1a3
>>>>>>> 736d3326
  python_min: "3.10"

package:
  name: ${{ name|lower }}
  version: ${{ version }}

source:
  path: ../${{ name }}

build:
  number: 0
  noarch: python
  script: ${{ PYTHON }} -m pip install .[dash] -vv --no-deps --no-build-isolation

requirements:
  host:
    - python ${{python_min}}.*
    - poetry-core >=1.0.0
    - setuptools
    - pip
  run:
    - python >=${{ python_min }}
    # Mira packages
    - curve-apps >=0.3.0a, <0.4.dev
    - geoapps-utils >=0.6.0a, <0.7.dev
    - geoh5py >=0.12.0a, <0.13.dev
    # other direct dependencies
    - dask-core >=2025.3,<2025.4.dev
    - distributed >=2025.3,<2025.4.dev
    - h5py >=3.2.1, <4.0.dev
    - numpy >=1.26.0, <1.27.dev
    - pillow >=10.3.0, <10.4.dev
    - plotly >=5.19.0, <5.20.dev
    - pydantic >=2.5.2, <3.0.dev
    - scikit-image >=0.24.0, <0.25.dev
    - scipy >=1.14.0, <1.15.dev
    - tqdm >=4.66.1, <5.0.dev
    # dependencies for installation with extra=dash
    - dash >=2.12.0, <3.0.dev
    - dash-core-components >=2, <3.dev
    - dash-html-components >=2, <3.dev
    - dash-table >=5, <6.dev
    - dash-daq >=0.5.0, <0.6.dev
    - flask >=3.0.3, <4.0.dev
    - pyqtwebengine >=5.15.9, <5.16.dev
    - pyside2 >=5.15.15, <5.16.dev

tests:
  - python:
      imports:
        - peak_finder
        - geoh5py
        - dask
        - distributed
        - PySide2.QtWebEngineWidgets
      pip_check: true

  - script:
      - pytest --ignore=tests/version_test.py
      - pip list
    requirements:
      run:
        - pip
        - pytest
    files:
      source:
        - tests/

about:
  summary: Peak Finder App
  description: |
    Peak-finder-app is a package for the detection and grouping of time-domain electromagnetic
    (TEM) anomalies measured along flight lines.
  license: MIT
  license_file: LICENSE
  homepage: https://www.mirageoscience.com/mining-industry-software/python-integration/
  repository: https://github.com/MiraGeoscience/peak-finder-app
  documentation: https://mirageoscience-peak-finder-app.readthedocs-hosted.com/

extra:
  recipe-maintainers:
    - andrewg-mira
    - sebhmg<|MERGE_RESOLUTION|>--- conflicted
+++ resolved
@@ -2,11 +2,7 @@
 
 context:
   name: peak-finder-app
-<<<<<<< HEAD
   version: 0.3.0a1
-=======
-  version: 0.2.1a3
->>>>>>> 736d3326
   python_min: "3.10"
 
 package:
