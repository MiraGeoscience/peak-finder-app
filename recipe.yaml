--- conflicted
+++ resolved
@@ -13,7 +13,7 @@
   path: ../${{ name }}
 
 build:
-  number: 1
+  number: 0
   noarch: python
   script: ${{ PYTHON }} -m pip install .[dash] -vv --no-deps --no-build-isolation
 
@@ -26,17 +26,10 @@
   run:
     - python >=${{ python_min }}
     # Mira packages
-<<<<<<< HEAD
     - curve-apps >=0.3.0a, <0.4.dev
     - geoapps-utils >=0.6.0a, <0.7.dev
     - geoh5py >=0.12.0a, <0.13.dev
-    # direct dependencies
-=======
-    - curve-apps >=0.2.1a1, <0.3.dev
-    - geoapps-utils >=0.5.0a3, <0.6.dev
-    - geoh5py >=0.11.0a3, <0.12.dev
     # other direct dependencies
->>>>>>> c118dbc3
     - dask-core >=2025.3,<2025.4.dev
     - distributed >=2025.3,<2025.4.dev
     - h5py >=3.2.1, <4.0.dev
