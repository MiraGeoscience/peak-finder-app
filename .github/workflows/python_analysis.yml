--- conflicted
+++ resolved
@@ -27,11 +27,7 @@
     uses: MiraGeoscience/CI-tools/.github/workflows/reusable-python-static_analysis.yml@main
     with:
       package-manager: 'conda'
-<<<<<<< HEAD
-      app-name: ${{ github.env.app_name }}
-=======
       app-name: 'peak_finder'
->>>>>>> bbfa66c1
       python-version: '3.10'
   call-workflow-pytest:
     name: Pytest
@@ -39,16 +35,9 @@
     with:
       package-manager: 'conda'
       python-versions: '["3.10"]'
-<<<<<<< HEAD
-      cache-number: 1
-      os: '["ubuntu-latest", "windows-latest"]'
-      codecov-reference-python-version: '3.10'
-      codecov-reference-os: '["windows-latest"]'
-=======
       os: '["ubuntu-latest", "windows-latest"]'
       cache-number: 1
       codecov-reference-python-version: '3.10'
       codecov-reference-os: '["ubuntu-latest", "windows-latest"]'
->>>>>>> bbfa66c1
     secrets:
       CODECOV_TOKEN: ${{ secrets.CODECOV_TOKEN }}