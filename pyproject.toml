[tool.poetry]
name = "peak-finder-app"
<<<<<<< HEAD
version = "0.2.0-alpha.1"
=======
version = "0.1.0"
>>>>>>> 201f9d12
license = "MIT"
description = "Peak Finder App"
authors = ["Mira Geoscience <support@mirageoscience.com>"]
maintainers = ["Dominique Fournier <dominiquef@mirageoscience.com>"]
repository = "https://github.com/MiraGeoscience/peak-finder-app"
documentation = "https://mirageoscience-peak-finder-app.readthedocs-hosted.com/"
homepage = "https://www.mirageoscience.com/mining-industry-software/python-integration/"

readme = "README.rst"
packages = [
     { include = "peak_finder" },
     { include = "peak_finder-assets" },
]

include = [
    { path = "COPYING", format = ["sdist", "wheel"] },
    { path = "COPYING.LESSER", format = ["sdist", "wheel"] },
    { path = "LICENSE", format = ["sdist", "wheel"] },
    { path = "README.rst", format = ["sdist", "wheel"] },
    { path = "THIRD_PARTY_SOFTWARE.rst", format = ["sdist", "wheel"] },
    { path = "docs/**/THIRD_PARTY_SOFTWARE.rst", format = ["sdist", "wheel"] },
]

classifiers = [
    "Development Status :: 3 - Alpha",
    "Intended Audience :: Science/Research",
    "Programming Language :: Python",
    "Topic :: Scientific/Engineering",
    "Topic :: Scientific/Engineering :: Mathematics",
    "Topic :: Scientific/Engineering :: Physics",
    "Operating System :: Microsoft :: Windows",
    "Operating System :: POSIX",
    "Operating System :: Unix",
    "Natural Language :: English",
]

[tool.poetry.dependencies]
python = "^3.10, <3.11"

dash = {version="^2.12", optional = true}  # also in geoapps-utils[dash]
dash-daq = {version="~0.5.0", optional = true}
dask = {version = "2022.10.*", extras = ["distributed"]}
distributed = "2022.10.*"  # because conda-lock doesn't take dask extras into account
flask = {version="^3.0.3", optional = true}  # also in geoapps-utils[dash]
numpy = "~1.23.5"  # also in geoapps-utils, geoh5py
plotly = "~5.19.0"
scipy = "~1.10.1"
tqdm = "^4.66.1"

## Pip dependencies from Git repositories
#----------------------------------------
<<<<<<< HEAD
#geoh5py = {version = "~0.9.0rc1", source = "pypi", allow-prereleases = true}  # also in geoapps-utils
geoh5py = {url = "https://github.com/MiraGeoscience/geoh5py/archive/refs/heads/develop.zip"}
#geoh5py = {url = "http://localhost:8888/geoh5py.tar.gz#sha256="}

#geoapps-utils = {version = "~0.3.0rc1", source = "pypi", allow-prereleases = true}
geoapps-utils = { url = "https://github.com/MiraGeoscience/geoapps-utils/archive/refs/heads/develop.zip" }
#geoapps-utils = {url = "http://localhost:8888/geoapps-utils.tar.gz#sha256="}

#curve-apps = {version = "~0.1.0rc2", source = "pypi", allow-prereleases = true}
curve-apps = {url = "https://github.com/MiraGeoscience/curve-apps/archive/refs/heads/develop.zip"}
=======
geoh5py = {version = "~0.9.0", source = "pypi", allow-prereleases = true}  # also in geoapps-utils
#geoh5py = {url = "https://github.com/MiraGeoscience/geoh5py/archive/refs/heads/release/0.9.0.zip#sha256="}
#geoh5py = {url = "http://localhost:8888/geoh5py.tar.gz#sha256="}

geoapps-utils = {version = "~0.3.0", source = "pypi", allow-prereleases = true}
#geoapps-utils = { url = "https://github.com/MiraGeoscience/geoapps-utils/archive/refs/heads/release/0.3.0.zip#sha256=" }
#geoapps-utils = {url = "http://localhost:8888/geoapps-utils.tar.gz#sha256="}

curve-apps = {version = "~0.1.0", source = "pypi", allow-prereleases = true}
#curve-apps = {url = "https://github.com/MiraGeoscience/curve-apps/archive/refs/heads/release/0.1.0.zip#sha256="}
>>>>>>> 201f9d12
#curve-apps = {url = "http://localhost:8888/curve-apps.tar.gz#sha256="}

## indirect dependencies, forcing them here for installation through Conda not pip
#---------------------------------------------------------------------------------
h5py = "^3.2.1"  # from geoh5py
Pillow = "~10.3.0"  # from geoh5py
pydantic = "~2.5.2"  # from geoapps-utils, curve-apps, also used by petro-lingo
pyqtwebengine = {version = "~5.15.2, <5.15.7", optional = true}  # from geoapps-utils[dash]
pyside2 = {version = "~5.15.2.1", optional = true}  # from geoapps-utils[dash]
scikit-image = "~0.20.0"  # from curve-apps, also used by geo-unsup-mapper

## force some versions to resolve incompatible resolution between PyPI and Conda
#-------------------------------------------------------------------------------
# these two *-qt5 dependencies are not relevant for Conda and will be discarded,
# but conda-lock still look for them in PyPI during its dependency resolution
pyqt5-qt5 = {version="5.15.2", source = "pypi", optional=true}  # to avoid conda-lock resolving to a dependency version not available on PyPI
pyqtwebengine-qt5 = {version="5.15.2", source = "pypi", optional=true}  # to avoid conda-lock resolving to a dependency version not available on PyPI

# pin down package versions when conda is behind pypi
#----------------------------------------------------
tifffile = "2024.2.12"  # from scikit-image (through curve-apps)

## about pip dependencies
# to be specified to work with conda-lock
# - from PyPI: my_package = { version = "1.2.3", source = "pypi" }
# - from URL:
#   - for a tags: my_package = { url = "https://github.com/ORGANISATION/REPO/archive/refs/tags/VERSION_TAG.zip#sha256=" }
#   - for a branch: my_package = { url = "https://github.com/ORGANISATION/REPO/archive/refs/heads/BRANCH.zip#sha256=" }
# Note - conda-lock does not support the syntax: my_package = { git = ... }
#        while poetry2conda supports only { git = "...", tag = "..." }, and not { url = ... }

[tool.conda-lock.dependencies]
pyside2 = {version = "5.15.*", optional = true}  # allow Conda to resolve to a higher existing version than in PyPI

[tool.poetry.group.dev.dependencies]
Pygments = "*"
pylint = "*"
pytest = "*"
pytest-cov = "*"
readthedocs-sphinx-ext = "*"
sphinx = "^5.0"
tomli = "*" # for tests only

[tool.poetry.extras]
dash = [
    "dash",
    "dash-daq",
    "flask",
    "pyqt5-qt5",
    "pyqtwebengine",
    "pyqtwebengine-qt5",
    "pyside2",
]

[tool.conda-lock]
platforms = ['win-64', 'linux-64']
channels = ['conda-forge']

[tool.isort]
profile = "black"

[tool.black]
# defaults are just fine

[tool.mypy]
warn_unused_configs = true
ignore_missing_imports = true
scripts_are_modules = true
show_error_context = true
show_column_numbers = true
check_untyped_defs = true

plugins = [
#    "numpy.typing.mypy_plugin"
]

[tool.pytest.ini_options]
#addopts =

[tool.coverage.run]
branch = true
source = ["peak_finder"]

[tool.coverage.report]
exclude_lines = [
    "raise NotImplementedError",
    "pass",
    "if TYPE_CHECKING",
    "pragma: no cover"
]

fail_under = 75

[tool.coverage.html]
skip_empty = true
skip_covered = true

[build-system]
requires = ["poetry-core>=1.0.0", "setuptools"]
build-backend = "poetry.core.masonry.api"<|MERGE_RESOLUTION|>--- conflicted
+++ resolved
@@ -1,10 +1,7 @@
 [tool.poetry]
 name = "peak-finder-app"
-<<<<<<< HEAD
 version = "0.2.0-alpha.1"
-=======
-version = "0.1.0"
->>>>>>> 201f9d12
+
 license = "MIT"
 description = "Peak Finder App"
 authors = ["Mira Geoscience <support@mirageoscience.com>"]
@@ -51,12 +48,11 @@
 flask = {version="^3.0.3", optional = true}  # also in geoapps-utils[dash]
 numpy = "~1.23.5"  # also in geoapps-utils, geoh5py
 plotly = "~5.19.0"
-scipy = "~1.10.1"
+scipy = "~1.13.1"
 tqdm = "^4.66.1"
 
 ## Pip dependencies from Git repositories
 #----------------------------------------
-<<<<<<< HEAD
 #geoh5py = {version = "~0.9.0rc1", source = "pypi", allow-prereleases = true}  # also in geoapps-utils
 geoh5py = {url = "https://github.com/MiraGeoscience/geoh5py/archive/refs/heads/develop.zip"}
 #geoh5py = {url = "http://localhost:8888/geoh5py.tar.gz#sha256="}
@@ -67,18 +63,6 @@
 
 #curve-apps = {version = "~0.1.0rc2", source = "pypi", allow-prereleases = true}
 curve-apps = {url = "https://github.com/MiraGeoscience/curve-apps/archive/refs/heads/develop.zip"}
-=======
-geoh5py = {version = "~0.9.0", source = "pypi", allow-prereleases = true}  # also in geoapps-utils
-#geoh5py = {url = "https://github.com/MiraGeoscience/geoh5py/archive/refs/heads/release/0.9.0.zip#sha256="}
-#geoh5py = {url = "http://localhost:8888/geoh5py.tar.gz#sha256="}
-
-geoapps-utils = {version = "~0.3.0", source = "pypi", allow-prereleases = true}
-#geoapps-utils = { url = "https://github.com/MiraGeoscience/geoapps-utils/archive/refs/heads/release/0.3.0.zip#sha256=" }
-#geoapps-utils = {url = "http://localhost:8888/geoapps-utils.tar.gz#sha256="}
-
-curve-apps = {version = "~0.1.0", source = "pypi", allow-prereleases = true}
-#curve-apps = {url = "https://github.com/MiraGeoscience/curve-apps/archive/refs/heads/release/0.1.0.zip#sha256="}
->>>>>>> 201f9d12
 #curve-apps = {url = "http://localhost:8888/curve-apps.tar.gz#sha256="}
 
 ## indirect dependencies, forcing them here for installation through Conda not pip
