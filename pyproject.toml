--- conflicted
+++ resolved
@@ -53,32 +53,14 @@
 
 ## Pip dependencies from Git repositories
 #----------------------------------------
-<<<<<<< HEAD
 #geoh5py = {version = ">=0.11.0a1, <0.12.dev", source = "pypi", allow-prereleases = true}  # also in geoapps-utils
-geoh5py = {git = "https://github.com/MiraGeoscience/geoh5py.git", rev = "GEOPY-2049"}
+geoh5py = {git = "https://github.com/MiraGeoscience/geoh5py.git", rev = "release/0.11.0"}
 
 #geoapps-utils = {version = ">=0.5.0a1, <0.6.dev", source = "pypi", allow-prereleases = true}
-geoapps-utils = {git = "https://github.com/MiraGeoscience/geoapps-utils.git", rev = "GEOPY-2049"}
+geoapps-utils = {git = "https://github.com/MiraGeoscience/geoapps-utils.git", rev = "release/0.5.0"}
 
 #curve-apps = {version = ">=0.3.0a1, <0.4.dev", source = "pypi", allow-prereleases = true}
-curve-apps = {git = "https://github.com/MiraGeoscience/curve-apps.git", rev = "GEOPY-2049"}
-=======
-#geoh5py = {version = ">=0.11.0a1, <0.12.0a.dev", source = "pypi", allow-prereleases = true}  # also in geoapps-utils
-geoh5py = {git = "https://github.com/MiraGeoscience/geoh5py.git", rev = "release/0.11.0"}
-
-#geoapps-utils = {version = ">=0.5.0a1, <0.6.0a.dev", source = "pypi", allow-prereleases = true}
-geoapps-utils = {git = "https://github.com/MiraGeoscience/geoapps-utils.git", rev = "release/0.5.0"}
-
-#curve-apps = {version = ">=0.3.0a1, <0.4.0a.dev", source = "pypi", allow-prereleases = true}
 curve-apps = {git = "https://github.com/MiraGeoscience/curve-apps.git", rev = "release/0.2.1"}
-
-## force some versions to resolve incompatible resolution between PyPI and Conda
-#-------------------------------------------------------------------------------
-# these two *-qt5 dependencies are not relevant for Conda and will be discarded,
-# but conda-lock still look for them in PyPI during its dependency resolution
-pyqt5-qt5 = {version="5.15.2", source = "pypi", optional=true}  # to avoid conda-lock resolving to a dependency version not available on PyPI
-pyqtwebengine-qt5 = {version="5.15.2", source = "pypi", optional=true}  # to avoid conda-lock resolving to a dependency version not available on PyPI
->>>>>>> e27c91da
 
 ## about pip dependencies
 # to be specified to work with conda-lock
