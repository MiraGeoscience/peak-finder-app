[tool.poetry]
name = "peak-finder"
version = "0.1.0"
authors = ["Mira Geoscience <support@mirageoscience.com>"]
description = "Peak Finder App"
repository = "https://github.com/MiraGeoscience/peak-finder-app"
homepage = "https://mirageoscience.com"

[tool.poetry.dependencies]
python = "^3.9, <3.11"

numpy = "~1.23.5"  # also in geoapps-utils and geoh5py
geoh5py = {version = "~0.8.0rc1", source = "pypi", allow-prereleases = true}  # also in geoapps-utils

<<<<<<< HEAD
## dependencies for a minimal environment
#geoh5py = {version = "~0.8.0rc1", source = "pypi", allow-prereleases = true}
geoh5py = { url = "https://github.com/MiraGeoscience/geoh5py/archive/refs/heads/develop.zip#sha256=" }
=======
>>>>>>> c3108513
#geoapps-utils = {version = "~0.1.0", source = "pypi"}
geoapps-utils = { url = "https://github.com/MiraGeoscience/geoapps-utils/archive/refs/heads/develop.zip#sha256=" }

dash-daq = {version = "~0.5.0"}
dask = {version = "2022.10.0", extras = ["distributed"]}
jupyter-server = {version = "~1.23.6"}
notebook = {version = "~6.5.3"}
scipy = {version = "~1.10.1"}
tqdm = {version = "^4.64.0"}

## indirect dependencies, forcing them here for installation through Conda not pip
Pillow = "~9.4.0"  # from geoh5py
h5py = "~3.8.0"  # from geoh5py
dash = {version = "~2.12", optional = true}  # from geoapps-utils
plotly = {version = "~5.13.1"}  # from geoapps-utils
pyqtwebengine = {version = "~5.15", optional = true}  # from geoapps-utils
pyside2 = {version = "~5.15", optional = true}  # from geoapps-utils

## about pip dependencies
# to be specified to work with conda-lock
# - from PyPI: my_package = { version = "1.2.3", source = "pypi" }
# - from URL:
#   - for a tags: my_package = { url = "https://github.com/ORGANISATION/REPO/archive/refs/tags/VERSION_TAG.zip#sha256=" }
#   - for a branch: my_package = { url = "https://github.com/ORGANISATION/REPO/archive/refs/heads/BRANCH.zip#sha256=" }
# Note - conda-lock does not support the syntax: my_package = { git = ... }
#        while poetry2conda supports only { git = "...", tag = "..." }, and not { url = ... }


[tool.poetry.group.dev.dependencies]
pylint = "*"
pytest = "*"
pytest-cov = "*"
tomli = "*" # for tests only

[tool.poetry.extras]
dash = [
    "dash",
    "pyqtwebengine",
    "pyside2",
]

[tool.conda-lock]
platforms = ['win-64', 'linux-64']
channels = ['conda-forge']

[tool.conda-lock.dependencies]
libblas = "*=*mkl"

[tool.isort]
# settings for compatibility between ``isort`` and ``black`` formatting
multi_line_output = 3
include_trailing_comma = true
force_grid_wrap = 0
use_parentheses = true
line_length = 88
profile = "black"
known_third_party = ["add_url_tag_sha256", "dash", "dash_daq", "dask", "flask", "geoapps_utils", "geoh5py", "numpy", "plotly", "run_conda_lock", "scipy", "tqdm"]

[tool.black]
# defaults are just fine

[build-system]
requires = ["poetry-core>=1.0.0", "setuptools"]
build-backend = "poetry.core.masonry.api"<|MERGE_RESOLUTION|>--- conflicted
+++ resolved
@@ -12,12 +12,6 @@
 numpy = "~1.23.5"  # also in geoapps-utils and geoh5py
 geoh5py = {version = "~0.8.0rc1", source = "pypi", allow-prereleases = true}  # also in geoapps-utils
 
-<<<<<<< HEAD
-## dependencies for a minimal environment
-#geoh5py = {version = "~0.8.0rc1", source = "pypi", allow-prereleases = true}
-geoh5py = { url = "https://github.com/MiraGeoscience/geoh5py/archive/refs/heads/develop.zip#sha256=" }
-=======
->>>>>>> c3108513
 #geoapps-utils = {version = "~0.1.0", source = "pypi"}
 geoapps-utils = { url = "https://github.com/MiraGeoscience/geoapps-utils/archive/refs/heads/develop.zip#sha256=" }
 
@@ -73,8 +67,6 @@
 force_grid_wrap = 0
 use_parentheses = true
 line_length = 88
-profile = "black"
-known_third_party = ["add_url_tag_sha256", "dash", "dash_daq", "dask", "flask", "geoapps_utils", "geoh5py", "numpy", "plotly", "run_conda_lock", "scipy", "tqdm"]
 
 [tool.black]
 # defaults are just fine
