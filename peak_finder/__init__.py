--- conflicted
+++ resolved
@@ -4,12 +4,8 @@
 #
 #  All rights reserved.
 #
+__version__ = "0.2.0-alpha.1"
 
-<<<<<<< HEAD
-__version__ = "0.2.0-alpha.1"
-=======
-__version__ = "0.1.0"
->>>>>>> 201f9d12
 import os
 import warnings
 from pathlib import Path
