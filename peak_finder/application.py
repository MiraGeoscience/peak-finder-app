--- conflicted
+++ resolved
@@ -389,7 +389,7 @@
         """
         self.app.layout = peak_finder_layout
 
-        # Assemble property groups
+        # Assemble property groups.
         property_groups = self.params.get_property_groups()
         for value in property_groups.values():
             value["data"] = str(value["data"])
@@ -474,19 +474,6 @@
             return no_update, no_update, no_update, no_update
 
         if widget_selection == "Data selection":
-<<<<<<< HEAD
-            return {"display": "block"}, {"display": "none"}, {"display": "none"}
-        elif widget_selection == "Visual parameters":
-            return {"display": "none"}, {"display": "block"}, {"display": "none"}
-        elif widget_selection == "Detection parameters":
-            return {"display": "none"}, {"display": "none"}, {"display": "block"}
-
-    @staticmethod
-    def update_group_selection(widget_selection: str) -> list[bool]:
-        if widget_selection == "Visual parameters":
-            return no_update
-        return []
-=======
             return {"display": "block"}, {"display": "none"}, {"display": "none"}, []
         if widget_selection == "Visual parameters":
             return (
@@ -497,8 +484,12 @@
             )
         if widget_selection == "Detection parameters":
             return {"display": "none"}, {"display": "none"}, {"display": "block"}, []
-        return no_update, no_update, no_update, no_update
->>>>>>> d07bc6c5
+
+    @staticmethod
+    def update_group_selection(widget_selection: str) -> list[bool]:
+        if widget_selection == "Visual parameters":
+            return no_update
+        return []
 
     @staticmethod
     def disable_linear_threshold(y_scale: str) -> bool:
@@ -1992,10 +1983,8 @@
         :return: Live link status.
         :return: Output save message.
         """
-<<<<<<< HEAD
         # Update self.params from dash component values
         param_dict = self.get_params_dict(locals())
-=======
         if (
             (monitoring_directory is None)
             or (monitoring_directory == "")
@@ -2003,31 +1992,24 @@
             or self.property_groups is None
         ):
             return no_update, ["Invalid output path."]
->>>>>>> d07bc6c5
 
         if not live_link:
             live_link = False  # type: ignore
         else:
             live_link = True  # type: ignore
 
-<<<<<<< HEAD
         # Get output path
-        if (
-            monitoring_directory is not None
-            and monitoring_directory != ""
-            and Path(monitoring_directory).resolve().exists()
-        ):
-            monitoring_directory = Path(monitoring_directory).resolve()
-            # Create a new workspace and copy objects into it
-            temp_geoh5 = f"{ga_group_name}_{time.time():.0f}.geoh5"
-            _, live_link = get_output_workspace(
-                live_link=live_link, workpath=monitoring_directory, name=temp_geoh5
-            )
-            if not live_link:
-                param_dict["monitoring_directory"] = ""
+        monitoring_directory = Path(monitoring_directory).resolve()
+        # Create a new workspace and copy objects into it
+        temp_geoh5 = f"{ga_group_name}_{time.time():.0f}.geoh5"
+        _, live_link = get_output_workspace(
+            live_link=live_link, workpath=monitoring_directory, name=temp_geoh5
+        )
+        if not live_link:
+            param_dict["monitoring_directory"] = ""
         else:
             live_link = False
-=======
+
         # Update self.params from dash component values
         param_vals = locals()
         param_vals.update(
@@ -2037,7 +2019,6 @@
             }
         )
         param_dict = self.get_params_dict(locals())
->>>>>>> d07bc6c5
 
         workspace = self.params.ui_json["geoh5"]
         output_path = workspace.h5file
@@ -2048,18 +2029,9 @@
         if masking_data == "None":
             param_dict["masking_data"] = None
 
-<<<<<<< HEAD
-        # Write output uijson.
-        new_params = PeakFinderParams(**param_dict)
-        new_params.write_input_file(
-            name=str(workspace.h5file).replace(".geoh5", ".ui.json"),
-            path=param_dict["monitoring_directory"],
-            validate=False,
-        )
-
-        driver = PeakFinderDriver(new_params)
-        driver.run()
-=======
+        if not live_link:
+            param_dict["monitoring_directory"] = ""
+
         with workspace as new_workspace:
             # Put entities in output workspace.
             param_dict["geoh5"] = new_workspace
@@ -2072,9 +2044,6 @@
                 param_dict[f"group_{value['param']}_data"] = p_g_new[key]
                 param_dict[f"group_{value['param']}_color"] = value["color"]
 
-            if masking_data == "None":
-                param_dict["masking_data"] = None
-
             # Write output uijson.
             new_params = PeakFinderParams(**param_dict)
             new_params.write_input_file(
@@ -2084,7 +2053,6 @@
             )
             driver = PeakFinderDriver(new_params)
             driver.run()
->>>>>>> d07bc6c5
 
         if live_link:
             return [True], [
