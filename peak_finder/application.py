--- conflicted
+++ resolved
@@ -206,11 +206,11 @@
     @property
     def lines(self) -> dict | None:
         """
-<<<<<<< HEAD
-        Anomalies for the current plot.
-=======
-        Line anomalies for the current plot.
->>>>>>> f74b1b2c
+        <<<<<<< HEAD
+                Anomalies for the current plot.
+        =======
+                Line anomalies for the current plot.
+        >>>>>>> GEOPY-775
         """
         return self._lines
 
@@ -470,15 +470,8 @@
         min_width: float,
         n_groups: int,
         max_separation: float,
-<<<<<<< HEAD
-        line_field: str,
-        masking_data: str | None,
-        line_ids: list[int],
-    ) -> dict | None:
-=======
         update_line: int,
     ) -> int | None:
->>>>>>> f74b1b2c
         """
         Compute line anomalies.
 
@@ -487,20 +480,6 @@
         :param objects: Input object.
         :param property_groups_dict: Property groups dictionary.
         :param smoothing: Smoothing factor.
-<<<<<<< HEAD
-        :param max_migration: Maximum migration.
-        :param min_channels: Minimum number of channels.
-        :param min_amplitude: Minimum amplitude.
-        :param min_value: Minimum value.
-        :param min_width: Minimum width.
-        :param n_groups: Number of consecutive peaks to merge.
-        :param max_separation: Maximum separation between peaks to merge.
-        :param line_field: Line field.
-        :param masking_data: Masking data uid.
-        :param line_ids: List of line IDs.
-
-        :return: Dict of LineAnomaly properties for each line ID.
-=======
         :param max_migration: Maximum peak migration.
         :param min_channels: Minimum number of channels in anomaly.
         :param min_amplitude: Minimum amplitude of anomaly as percent.
@@ -511,26 +490,10 @@
         :param update_line: Count for if line has been updated.
 
         :return: Count for if line has been updated.
->>>>>>> f74b1b2c
         """
         if objects is None or line_ids is None or line_indices is None:
             return no_update
         obj = self.workspace.get_entity(uuid.UUID(objects))[0]
-<<<<<<< HEAD
-        if (
-            obj is None
-            or len(self.workspace.get_entity(uuid.UUID(line_field))) == 0
-            or line_ids is None
-            or len(property_groups_dict) == 0
-        ):
-            return None
-
-        line_field = self.workspace.get_entity(uuid.UUID(line_field))[0]
-
-        if masking_data is not None:
-            masking_data = self.workspace.get_entity(uuid.UUID(masking_data))[0]
-=======
->>>>>>> f74b1b2c
 
         property_groups = [
             obj.find_or_create_property_group(name=name)
@@ -555,55 +518,28 @@
         with ProgressBar():
             results = compute(line_computation)
 
-<<<<<<< HEAD
-        anomalies_dict: dict = {}
-        for line in tqdm(results):
-            for line_anomaly in line:
-                line_id = line_anomaly.line_id
-                if line_id not in anomalies_dict.keys():
-                    anomalies_dict[line_id] = {
+        self.lines = {}
+        for result in tqdm(results):
+            for line_anomaly in result:
+                if line_anomaly.line_id not in self.lines:
+                    self.lines[line_anomaly.line_id] = {
                         "position": [],
                         "anomalies": [],
-                        "indices": [],
                     }
-                anomalies_dict[line_id]["position"].append(line_anomaly.position)
-                anomalies_dict[line_id]["indices"].append(line_anomaly.line_indices)
-
+                # Add position to self.lines
+                self.lines[line_anomaly.line_id]["position"].append(
+                    line_anomaly.position
+                )
+
+                # Add anomalies to self.lines
                 line_groups = line_anomaly.anomalies
                 line_anomalies: list[AnomalyGroup] = []
                 if line_groups is not None:
                     for line_group in line_groups:
                         line_anomalies += line_group.groups  # type: ignore
-                anomalies_dict[line_id]["anomalies"].append(line_anomalies)
-
-        return anomalies_dict
-=======
-        self.lines = {}
-        for result in tqdm(results):
-            for line in result:
-                positions = []
-                anomalies = []
-                indices = []
-                for line_anomaly in line:
-                    positions.append(line_anomaly.position)
-                    indices.append(line_anomaly.line_indices)
-                    line_groups = line_anomaly.anomalies
-
-                    line_anomalies: list[AnomalyGroup] = []
-                    if line_groups is not None:
-                        for line_group in line_groups:
-                            line_anomalies += line_group.groups  # type: ignore
-                    anomalies.append(line_anomalies)
-                if len(line) > 0:
-                    line_id = str(line[0].line_id)
-                    self.lines[line_id] = {
-                        "position": positions,
-                        "anomalies": anomalies,
-                        "indices": indices,
-                    }
+                self.lines[line_anomaly.line_id]["anomalies"].append(line_anomalies)
 
         return update_line + 1
->>>>>>> f74b1b2c
 
     def update_line_figure(  # pylint: disable=too-many-arguments, too-many-locals
         self,
@@ -665,11 +601,7 @@
             ):
                 x_val = (
                     full_lines_click_data["points"][0]["x"]
-<<<<<<< HEAD
-                    - self.lines[line_id]["position"][0].x_locations[0]  # type: ignore
-=======
                     - self.lines[line_id]["position"].x_locations[0]  # type: ignore
->>>>>>> f74b1b2c
                 )
                 figure["layout"]["shapes"][0]["x0"] = x_val
                 figure["layout"]["shapes"][0]["x1"] = x_val
@@ -680,48 +612,6 @@
                     no_update,
                 )
 
-<<<<<<< HEAD
-        update_line_triggers = [
-            "objects",
-            "property_groups",
-            "smoothing",
-            "max_migration",
-            "min_channels",
-            "min_amplitude",
-            "min_value",
-            "min_width",
-            "n_groups",
-            "max_separation",
-            "line_field",
-            "masking_data",
-            "line_id",
-        ]
-        update_line = False
-        if any(t in triggers for t in update_line_triggers):
-            # Update line position and anomalies
-            anomalies_dict = self.line_update(
-                objects,
-                property_groups,
-                smoothing,
-                max_migration,
-                min_channels,
-                min_amplitude,
-                min_value,
-                min_width,
-                n_groups,
-                max_separation,
-                line_field,
-                masking_data,
-                [line_id],
-            )
-            if not anomalies_dict:
-                return no_update, no_update, no_update, no_update
-            if self.lines is None:
-                self.lines = {}
-            self.lines[line_id] = anomalies_dict[line_id]
-            update_line = True
-=======
->>>>>>> f74b1b2c
         figure_data, figure_layout, y_min, y_max, y_label, y_tickvals, y_ticktext = (
             None,
             None,
@@ -742,13 +632,10 @@
             "active_channels",
             "y_scale",
             "linear_threshold",
-<<<<<<< HEAD
             "show_residuals",
             "show_markers",
-=======
             "line_id",
             "update_line",
->>>>>>> f74b1b2c
         ]
         if (
             figure_data is None
@@ -770,7 +657,6 @@
                 line_id,
                 property_groups,
                 active_channels,
-                line_id,
                 line_indices,
                 y_scale,
                 linear_threshold,
@@ -1098,13 +984,12 @@
         )
         return fig_data
 
-    def update_figure_data(  # noqa: C901  pylint: disable=too-many-locals, too-many-branches, too-many-statements, too-many-arguments
+    def update_figure_data(  # noqa: C901  # pylint: disable=too-many-arguments, too-many-locals, too-many-branches, too-many-statements
         self,
         objects: str,
         line_id: int,
         property_groups: dict,
         active_channels: dict,
-        line_id,
         line_indices_dict: dict,
         y_scale: str,
         linear_threshold: float,
@@ -1128,7 +1013,6 @@
         :param line_id: Line ID.
         :param property_groups: Property groups dictionary.
         :param active_channels: Active channels.
-        :param line_id: Line ID.
         :param line_indices_dict: Line indices for each line ID given.
         :param y_scale: Whether y-axis ticks are linear or symlog.
         :param linear_threshold: Linear threshold.
@@ -1148,16 +1032,12 @@
         obj = self.workspace.get_entity(uuid.UUID(objects))[0]
         fig_data: list[go.Scatter] = []
 
-<<<<<<< HEAD
         if (
             obj is None
             or len(active_channels) == 0
+            or self.lines is None
             or not self.lines
-            or line_id not in self.lines
         ):
-=======
-        if obj is None or len(active_channels) == 0 or self.lines is None:
->>>>>>> f74b1b2c
             return fig_data, None, None, None, None, None, None, None, None
 
         y_min, y_max = np.inf, -np.inf
@@ -1190,45 +1070,23 @@
             "property_groups": {},
             "markers": {},
         }
-<<<<<<< HEAD
 
         n_parts = len(self.lines[line_id]["position"])
         for ind in range(n_parts):  # pylint: disable=R1702
             position = self.lines[line_id]["position"][ind]
             anomalies = self.lines[line_id]["anomalies"][ind]
-            indices = self.lines[line_id]["indices"][ind]
+            indices = line_indices_dict[str(line_id)][ind]
 
             if len(indices) < 2:
-=======
-        position = self.lines[str(line_id)]["position"]
-        anomalies = self.lines[str(line_id)]["anomalies"]
-        line_indices = line_indices_dict[str(line_id)]
-        for ind, lines_position in enumerate(position):
-            if len(line_indices[ind]) < 2:
->>>>>>> f74b1b2c
                 continue
             locs = position.locations_resampled
 
             for channel_dict in list(active_channels.values()):
                 if "values" not in channel_dict:
                     continue
-<<<<<<< HEAD
-
-                if masking_data is not None:
-                    mask = self.workspace.get_entity(uuid.UUID(masking_data))[0].values
-                    values = np.array(channel_dict["values"])
-                    values[mask is False] = np.nan
-                    values = values[indices]
-                    values = values[~np.isnan(values)]
-                else:
-                    values = np.array(channel_dict["values"])[indices]
-
+
+                values = np.array(channel_dict["values"])[indices]
                 values, raw = position.resample_values(values)
-=======
-
-                values = np.array(channel_dict["values"])[line_indices[ind]]
-                values, raw = lines_position.resample_values(values)
->>>>>>> f74b1b2c
                 all_values += list(values.flatten())
 
                 if log:
@@ -1244,11 +1102,7 @@
                 trace_dict["lines"]["lines"]["x"] += list(locs) + [None]  # type: ignore
                 trace_dict["lines"]["lines"]["y"] += list(sym_values) + [None]  # type: ignore
 
-<<<<<<< HEAD
-                for anomaly_group in anomalies:  # type: ignore
-=======
-                for anomaly_group in anomalies[ind]:  # type: ignore
->>>>>>> f74b1b2c
+                for anomaly_group in anomalies:
                     channels = np.array(
                         [a.parent.data_entity.name for a in anomaly_group.anomalies]
                     )
@@ -1525,46 +1379,13 @@
 
         marker_x = None
         marker_y = None
-<<<<<<< HEAD
-        update_inds = line_ids
-        if self.lines is not None and ("line_id" in triggers or "n_lines" in triggers):
-            update_inds = [x for x in update_inds if x not in self.lines.keys()]
-        if self.lines is None:
-            self.lines = {}
-
-        anomaly_dict = self.line_update(
-            objects,
-            property_groups,
-            smoothing,
-            max_migration,
-            min_channels,
-            min_amplitude,
-            min_value,
-            min_width,
-            n_groups,
-            max_separation,
-            line_field,
-            masking_data,
-            update_inds,
-        )
-        self.lines.update(anomaly_dict)
-        self.lines = {k: self.lines[k] for k in line_ids}
-
-        line_dict = {}
-        for line in line_ids:
-            n_parts = len(self.lines[line]["position"])
-            line_positions = self.lines[line]["position"]
-            line_anomalies = self.lines[line]["anomalies"]
-
-            label = line_ids_labels[line_ids.index(line)]
-=======
 
         line_dict = {}
         for line in self.lines:  # type: ignore  # pylint: disable=C0206
             line_position = self.lines[line]["position"]
             line_anomalies = self.lines[line]["anomalies"]
             label = line_ids_labels[int(line)]  # type: ignore
->>>>>>> f74b1b2c
+            n_parts = len(line_position)
 
             line_dict[line] = {
                 "x": [None],
@@ -1575,7 +1396,7 @@
                 line_dict[line]["line_color"] = "black"
 
             for ind in range(n_parts):
-                position = line_positions[ind]
+                position = line_position[ind]
                 anomalies = line_anomalies[ind]
 
                 if position is not None:
