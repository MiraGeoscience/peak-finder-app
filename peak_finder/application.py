#  Copyright (c) 2023 Mira Geoscience Ltd.
#
#  This file is part of geoapps.
#
#  geoapps is distributed under the terms and conditions of the MIT License
#  (see LICENSE file at the root of this source code package).

# pylint: disable=W0613, C0302

from __future__ import annotations

import os
import sys
import time
import uuid
from pathlib import Path

import numpy as np
import plotly.graph_objects as go
from dash import Dash, callback_context, ctx, dcc, no_update
from dash.dependencies import Input, Output, State
from dask import compute
from dask.diagnostics import ProgressBar
from flask import Flask
from geoapps_utils.application.application import get_output_workspace
from geoapps_utils.application.dash_application import (
    BaseDashApplication,
    ObjectSelection,
)
from geoapps_utils.plotting import format_axis, symlog
from geoh5py.data import BooleanData, ReferencedData
from geoh5py.ui_json import InputFile
from tqdm import tqdm

from peak_finder.anomaly_group import AnomalyGroup
from peak_finder.driver import PeakFinderDriver
from peak_finder.layout import peak_finder_layout
from peak_finder.line_position import LinePosition
from peak_finder.params import PeakFinderParams


class PeakFinder(BaseDashApplication):
    """
    Dash app to make a scatter plot.
    """

    _param_class = PeakFinderParams
    _driver_class = PeakFinderDriver

    _lines_position = None
    _lines_anomalies = None
    _lines_indices = None

    def __init__(
        self,
        ui_json: InputFile | None = None,
        ui_json_data: dict | None = None,
        params: PeakFinderParams | None = None,
    ):
        """
        Initialize the peak finder layout, callbacks, and server.

        :param ui_json: ui.json file to load.
        :param ui_json_data: Data from ui.json file.
        :param params: Peak finder params.
        """
        super().__init__(ui_json, ui_json_data, params)

        # Start flask server
        external_stylesheets = ["https://codepen.io/chriddyp/pen/bWLwgP.css"]
        server = Flask(__name__)
        self.app = Dash(
            server=server,
            url_base_pathname=os.environ.get("JUPYTERHUB_SERVICE_PREFIX", "/"),
            external_stylesheets=external_stylesheets,
        )

        # Getting app layout
        self.set_initialized_layout()

        # Set up callbacks
        line_figure_inputs = [
            Input(component_id="line_figure", component_property="figure"),
            Input(component_id="line_figure", component_property="clickData"),
            Input(component_id="full_lines_figure", component_property="clickData"),
            Input(component_id="objects", component_property="data"),
            Input(component_id="property_groups", component_property="data"),
            Input(component_id="smoothing", component_property="value"),
            Input(component_id="max_migration", component_property="value"),
            Input(component_id="min_channels", component_property="value"),
            Input(component_id="min_amplitude", component_property="value"),
            Input(component_id="min_value", component_property="value"),
            Input(component_id="min_width", component_property="value"),
            Input(component_id="n_groups", component_property="value"),
            Input(component_id="max_separation", component_property="value"),
            Input(component_id="line_field", component_property="value"),
            Input(component_id="masking_data", component_property="value"),
            Input(component_id="line_id", component_property="value"),
            Input(component_id="active_channels", component_property="data"),
            Input(component_id="y_scale", component_property="value"),
            Input(component_id="linear_threshold", component_property="value"),
            Input(component_id="x_label", component_property="value"),
            Input(component_id="show_residuals", component_property="value"),
            Input(component_id="structural_markers", component_property="value"),
        ]
        self.app.callback(
            Output(component_id="line_loading", component_property="children"),
            *line_figure_inputs,
        )(PeakFinder.loading_figure)
        self.app.callback(
            Output(component_id="linear_threshold", component_property="disabled"),
            Input(component_id="y_scale", component_property="value"),
        )(PeakFinder.disable_linear_threshold)
        self.app.callback(
            Output(component_id="group_settings", component_property="style"),
            Input(component_id="group_settings_visibility", component_property="value"),
        )(BaseDashApplication.update_visibility_from_checklist)
        self.app.callback(
            Output(component_id="line_field", component_property="options"),
            Output(component_id="masking_data", component_property="options"),
            Input(component_id="objects", component_property="data"),
        )(self.init_data_dropdowns)
        self.app.callback(
            Output(component_id="line_id", component_property="options"),
            Output(component_id="line_id", component_property="value"),
            Input(component_id="line_field", component_property="value"),
            Input(component_id="masking_data", component_property="value"),
            State(component_id="line_id", component_property="value"),
        )(self.update_line_id_options)
        self.app.callback(
            Output(component_id="property_groups", component_property="data"),
            Output(component_id="color_picker", component_property="value"),
            Output(component_id="group_name", component_property="options"),
            Input(component_id="group_name", component_property="value"),
            Input(component_id="color_picker", component_property="value"),
            Input(component_id="property_groups", component_property="data"),
        )(PeakFinder.update_property_groups)
        self.app.callback(
            Output(component_id="active_channels", component_property="data"),
            Output(component_id="min_value", component_property="value"),
            Input(component_id="property_groups", component_property="data"),
            Input(component_id="flip_sign", component_property="value"),
        )(self.update_active_channels)
        self.app.callback(
            Output(component_id="line_figure", component_property="figure"),
            Output(component_id="linear_threshold", component_property="min"),
            Output(component_id="linear_threshold", component_property="max"),
            Output(component_id="linear_threshold", component_property="marks"),
            *line_figure_inputs,
        )(self.update_line_figure)
        self.app.callback(
            Output(component_id="full_lines_figure", component_property="figure"),
            Input(component_id="full_lines_figure", component_property="figure"),
            Input(component_id="line_figure", component_property="clickData"),
            Input(component_id="full_lines_figure", component_property="clickData"),
            Input(component_id="n_lines", component_property="value"),
            Input(component_id="line_id", component_property="options"),
            Input(component_id="objects", component_property="data"),
            Input(component_id="property_groups", component_property="data"),
            Input(component_id="smoothing", component_property="value"),
            Input(component_id="max_migration", component_property="value"),
            Input(component_id="min_channels", component_property="value"),
            Input(component_id="min_amplitude", component_property="value"),
            Input(component_id="min_value", component_property="value"),
            Input(component_id="min_width", component_property="value"),
            Input(component_id="n_groups", component_property="value"),
            Input(component_id="max_separation", component_property="value"),
            Input(component_id="line_field", component_property="value"),
            Input(component_id="masking_data", component_property="value"),
            Input(component_id="line_id", component_property="value"),
        )(self.update_full_lines_figure)
        self.app.callback(
            Output(component_id="live_link", component_property="value"),
            Output(component_id="output_message", component_property="children"),
            Input(component_id="export", component_property="n_clicks"),
            State(component_id="objects", component_property="data"),
            State(component_id="flip_sign", component_property="value"),
            State(component_id="line_field", component_property="value"),
            State(component_id="masking_data", component_property="value"),
            State(component_id="smoothing", component_property="value"),
            State(component_id="min_amplitude", component_property="value"),
            State(component_id="min_value", component_property="value"),
            State(component_id="min_width", component_property="value"),
            State(component_id="max_migration", component_property="value"),
            State(component_id="min_channels", component_property="value"),
            State(component_id="n_groups", component_property="value"),
            State(component_id="max_separation", component_property="value"),
            State(component_id="line_id", component_property="value"),
            State(component_id="property_groups", component_property="data"),
            State(component_id="structural_markers", component_property="value"),
            State(component_id="ga_group_name", component_property="value"),
            State(component_id="live_link", component_property="value"),
            State(component_id="monitoring_directory", component_property="value"),
            prevent_initial_call=True,
        )(self.trigger_click)

    @property
    def lines_position(self) -> list[LinePosition] | None:
        """
        Line position for the current plot.
        """
        return self._lines_position

    @lines_position.setter
    def lines_position(self, value):
        self._lines_position = value

    @property
    def lines_anomalies(self) -> list[list[AnomalyGroup]] | None:
        """
        Anomalies for the current plot.
        """
        return self._lines_anomalies

    @lines_anomalies.setter
    def lines_anomalies(self, value):
        self._lines_anomalies = value

    @property
    def lines_indices(self) -> list[np.ndarray] | None:
        """
        Line indices for the current plot.
        """
        return self._lines_indices

    @lines_indices.setter
    def lines_indices(self, value):
        self._lines_indices = value

    def set_initialized_layout(self):
        """
        Initialize the app layout from ui.json data.
        """
        self.app.layout = peak_finder_layout
        BaseDashApplication.init_vals(self.app.layout.children, self._ui_json_data)

        # Assemble property groups
        property_groups = self.params.get_property_groups()
        for value in property_groups.values():
            value["data"] = str(value["data"])
            value["properties"] = [str(p) for p in value["properties"]]
        self.app.layout.children.append(
            dcc.Store(id="property_groups", data=property_groups)
        )

    @staticmethod
    def loading_figure(*args) -> no_update:
        """
        Callback for loading symbol on figure update.

        :param args: Same inputs as update_figure.
        """
        return no_update

    @staticmethod
    def disable_linear_threshold(y_scale: str) -> bool:
        """
        Disable linear threshold input if y_scale is symlog.

        :param y_scale: Whether y-axis ticks are linear or symlog.

        :return: Whether linear threshold input is disabled.
        """
        if y_scale == "symlog":
            return False
        return True

    @staticmethod
    def update_property_groups(
        group_name: str, color_picker: dict, property_groups: dict
    ) -> tuple[dict, dict, list[str]]:
        """
        Update property groups on color change.
        Update color picker on group name dropdown change.

        :param group_name: Name of property group from dropdown.
        :param color_picker: Color picker hex value.
        :param property_groups: Property groups dictionary.

        :return: Updated property groups, color picker, and group name options.
        """
        property_groups_out, color_picker_out, group_name_options = (
            no_update,
            no_update,
            no_update,
        )
        trigger = ctx.triggered_id

        if trigger == "group_name":
            color_picker_out = {"hex": property_groups[group_name]["color"]}
        elif trigger == "color_picker":
            property_groups_out = property_groups
            property_groups_out[group_name]["color"] = str(color_picker["hex"])
        elif trigger == "property_groups" or trigger is None:
            group_name_options = list(property_groups.keys())

        return property_groups_out, color_picker_out, group_name_options

    def init_data_dropdowns(self, objects: str) -> tuple[list[dict], list[dict]]:
        """
        Initialize data and line field dropdowns from input object.

        :param objects: Input object.

        :return: Line field dropdown options.
        :return: Masking data dropdown options.
        """
        line_field_options = []
        masking_data_options = []
        obj = self.workspace.get_entity(uuid.UUID(objects))[0]
        for child in obj.children:
            if isinstance(child, ReferencedData):
                line_field_options.append(
                    {"label": child.name, "value": "{" + str(child.uid) + "}"}
                )
            if isinstance(child, BooleanData):
                masking_data_options.append(
                    {"label": child.name, "value": "{" + str(child.uid) + "}"}
                )
        return line_field_options, masking_data_options

    def update_line_id_options(
        self,
        line_field: str | None,
        masking_data: str | None,
        line_id: int | None,
    ) -> tuple[list[dict], int | None]:
        """
        Update line ID dropdown options from line field.

        :param line_field: Line field.
        :param masking_data: Masking data.

        :return: Line ID dropdown options.
        :return: Line ID value.
        """
        if line_field is None:
            return [], None

        line_field = self.workspace.get_entity(uuid.UUID(line_field))[0]
        value_map = line_field.value_map.map  # type: ignore

        if masking_data is not None:
            masking_data = self.workspace.get_entity(uuid.UUID(masking_data))[0]
            line_vals = np.unique(line_field.values[masking_data.values])  # type: ignore
            value_map = {
                key: value for key, value in value_map.items() if key in line_vals
            }

        options = []
        for key, value in value_map.items():  # type: ignore
            options.append({"label": value, "value": key})

        if line_id not in value_map.keys():
            line_id = None

        return options, line_id

    def update_active_channels(
        self,
        property_groups_dict: dict,
        flip_sign: list[bool],
    ) -> tuple[dict, float]:
        """
        Update active channels from property groups.

        :param property_groups_dict: Property groups dictionary.
        :param flip_sign: Whether to flip the sign of the data.

        :return: Active channels.
        :return: Minimum value.
        """
        if flip_sign:
            flip_sign = -1  # type: ignore
        else:
            flip_sign = 1  # type: ignore

        active_channels = {}
        property_groups_dict = dict(property_groups_dict)
        for group in property_groups_dict.values():
            for channel in group["properties"]:
                chan = self.workspace.get_entity(uuid.UUID(channel))[0]
                if getattr(chan, "values", None) is not None:
                    active_channels[channel] = {"name": chan.name}

        d_min, d_max = np.inf, -np.inf

        keys = list(active_channels.keys())
        for uid in keys:
            chan = self.workspace.get_entity(uuid.UUID(uid))[0]
            try:
                active_channels[uid]["values"] = flip_sign * chan.values.copy()
                d_min = np.nanmin([d_min, active_channels[uid]["values"].min()])
                d_max = np.nanmax([d_max, active_channels[uid]["values"].max()])
            except KeyError:
                continue

        min_value = no_update
        if d_max > -np.inf:
            min_value = d_min
        return active_channels, min_value

    def line_update(  # pylint: disable=too-many-arguments, too-many-locals
        self,
        objects: str,
        property_groups_dict: dict,
        smoothing: float,
        max_migration: float,
        min_channels: int,
        min_amplitude: float,
        min_value: float,
        min_width: float,
        n_groups: int,
        max_separation: float,
        line_field: str,
        masking_data: str | None,
        line_ids: list[int],
    ) -> tuple[
        list[LinePosition] | None,
        list[list[AnomalyGroup]] | None,
        list[np.ndarray] | None,
    ]:
        """
        Update the line position and anomalies.

        :param objects: Input object.
        :param property_groups_dict: Property groups dictionary.
        :param smoothing: Smoothing factor.
        :param max_migration: Maximum migration.
        :param min_channels: Minimum number of channels.
        :param min_amplitude: Minimum amplitude.
        :param min_value: Minimum value.
        :param min_width: Minimum width.
        :param n_groups: Number of consecutive peaks to merge.
        :param max_separation: Maximum separation between peaks to merge.
        :param line_field: Line field.
        :param masking_data: Masking data uid.
        :param line_ids: List of line IDs.

        :return: List of line positions.
        :return: List of lists of anomalies.
        :return: List of indices for each LineAnomaly.
        """

        obj = self.workspace.get_entity(uuid.UUID(objects))[0]
        if (
            obj is None
            or len(self.workspace.get_entity(uuid.UUID(line_field))) == 0
            or line_ids is None
            or len(property_groups_dict) == 0
        ):
            return None, None, None

        line_field = self.workspace.get_entity(uuid.UUID(line_field))[0]

        if masking_data is not None:
            masking_data = self.workspace.get_entity(uuid.UUID(masking_data))[0]

        property_groups = [
            obj.find_or_create_property_group(name=name)
            for name in property_groups_dict
        ]

        line_computation = PeakFinderDriver.compute_lines(
            survey=obj,
            line_field=line_field,  # type: ignore
            line_ids=line_ids,
            property_groups=property_groups,
            masking_data=masking_data,  # type: ignore
            smoothing=smoothing,
            min_amplitude=min_amplitude,
            min_value=min_value,
            min_width=min_width,
            max_migration=max_migration,
            min_channels=min_channels,
            n_groups=n_groups,
            max_separation=max_separation,
        )

        with ProgressBar():
            results = compute(line_computation)

        positions_list = []
        anomalies_list = []
        indices_list = []
        for result in tqdm(results):
            for line in result:
                positions = []
                anomalies = []
                indices = []
                for line_anomaly in line:
                    positions.append(line_anomaly.position)
                    indices.append(line_anomaly.line_indices)
                    line_groups = line_anomaly.anomalies

                    line_anomalies: list[AnomalyGroup] = []
                    if line_groups is not None:
                        for line_group in line_groups:
                            line_anomalies += line_group.groups  # type: ignore
                    anomalies.append(line_anomalies)
                positions_list.append(positions)
                anomalies_list.append(anomalies)
                indices_list.append(indices)

        return positions_list, anomalies_list, indices_list  # type: ignore

    def update_line_figure(  # pylint: disable=too-many-arguments, too-many-locals
        self,
        figure: dict | None,
        line_click_data: dict | None,
        full_lines_click_data: dict | None,
        objects: str,
        property_groups: dict,
        smoothing: float,
        max_migration: float,
        min_channels: int,
        min_amplitude: float,
        min_value: float,
        min_width: float,
        n_groups: int,
        max_separation: float,
        line_field: str,
        masking_data: str,
        line_id: int,
        active_channels: dict,
        y_scale: str,
        linear_threshold: float,
        x_label: str,
        show_residuals: list[bool],
        show_markers: list[bool],
    ) -> tuple[go.Figure, float | None, float | None, dict | None]:
        """
        Update the figure.

        :param figure: Figure dictionary.
        :param line_click_data: Click data for single line plot.
        :param full_lines_click_data: Click data for full lines plot.
        :param objects: Input object.
        :param property_groups: Property groups dictionary.
        :param smoothing: Smoothing factor.
        :param max_migration: Maximum migration.
        :param min_channels: Minimum number of channels.
        :param min_amplitude: Minimum amplitude.
        :param min_value: Minimum value.
        :param min_width: Minimum width.
        :param n_groups: Number of consecutive peaks to merge.
        :param max_separation: Maximum separation between peaks to merge.
        :param line_field: Line field.
        :param masking_data: Masking data.
        :param line_id: Line ID.
        :param active_channels: Active channels.
        :param y_scale: Whether y-axis ticks are linear or symlog.
        :param linear_threshold: Linear threshold slider value.
        :param x_label: X-axis label.
        :param show_residuals: Whether to plot residuals.
        :param show_markers: Whether to plot structural markers.

        :return: Updated figure.
        :return: Linear threshold slider min.
        :return: Linear threshold slider max.
        :return: Linear threshold slider marks.
        """
        triggers = [t["prop_id"].split(".")[0] for t in callback_context.triggered]
        if figure is not None:
            if line_click_data is not None and "line_figure" in triggers:
                figure["layout"]["shapes"][0]["x0"] = line_click_data["points"][0]["x"]
                figure["layout"]["shapes"][0]["x1"] = line_click_data["points"][0]["x"]
                return (
                    go.Figure(data=figure["data"], layout=figure["layout"]),
                    no_update,
                    no_update,
                    no_update,
                )
            if (
                full_lines_click_data is not None
                and "full_lines_figure" in triggers
                and self.lines_position is not None
            ):
                x_val = (
                    full_lines_click_data["points"][0]["x"]
                    - self.lines_position.x_locations[0]  # type: ignore
                )
                figure["layout"]["shapes"][0]["x0"] = x_val
                figure["layout"]["shapes"][0]["x1"] = x_val
                return (
                    go.Figure(data=figure["data"], layout=figure["layout"]),
                    no_update,
                    no_update,
                    no_update,
                )

        update_line_triggers = [
            "objects",
            "property_groups",
            "smoothing",
            "max_migration",
            "min_channels",
            "min_amplitude",
            "min_value",
            "min_width",
            "n_groups",
            "max_separation",
            "line_field",
            "masking_data",
            "line_id",
        ]
        update_line = False
        if any(t in triggers for t in update_line_triggers):
            # Update line position and anomalies
            position, anomalies, indices = self.line_update(
                objects,
                property_groups,
                smoothing,
                max_migration,
                min_channels,
                min_amplitude,
                min_value,
                min_width,
                n_groups,
                max_separation,
                line_field,
                masking_data,
                [line_id],
            )
            if (
                position is None
                or anomalies is None
                or len(position) == 0
                or len(anomalies) == 0
            ):
                return no_update, no_update, no_update, no_update

            (
                self.lines_position,
                self.lines_anomalies,
                self.line_indices,  # pylint: disable=W0201
            ) = (
                position[0],  # type: ignore
                anomalies[0],  # type: ignore
                indices[0],  # type: ignore
            )  # type: ignore
            update_line = True
        figure_data, figure_layout, y_min, y_max, y_label, y_tickvals, y_ticktext = (
            None,
            None,
            None,
            None,
            None,
            None,
            None,
        )
        thresh_min, thresh_max, thresh_ticks = no_update, no_update, no_update
        if figure is not None:
            figure_data = figure["data"]
            figure_layout = figure["layout"]

        # Update figure data
        figure_data_triggers = [
            "objects",
            "active_channels",
            "y_scale",
            "linear_threshold",
            "show_residuals",
            "show_markers",
        ]
        if (
            figure_data is None
            or update_line
            or any(t in triggers for t in figure_data_triggers)
        ):
            (
                figure_data,
                y_label,
                y_tickvals,
                y_ticktext,
                y_min,
                y_max,
                thresh_min,
                thresh_max,
                thresh_ticks,
            ) = self.update_figure_data(
                objects,
                property_groups,
                active_channels,
                masking_data,
                y_scale,
                linear_threshold,
                show_residuals,
                show_markers
            )
        elif "property_groups" in triggers:
            # Update trace colours if property groups are the only change
            figure_data = PeakFinder.update_data_colours(figure_data, property_groups)

        # Update figure layout
        figure_layout = PeakFinder.update_figure_layout(
            figure_layout,
            y_label,
            y_tickvals,
            y_ticktext,
            y_min,
            y_max,
            min_value,
            x_label,
        )
        fig = go.Figure(data=figure_data, layout=figure_layout)
        if len(figure_layout["shapes"]) == 0:
            fig.add_vline(x=0)
        return (
            fig,
            thresh_min,
            thresh_max,
            thresh_ticks,
        )

    @staticmethod
    def update_data_colours(
        figure_data: list[dict],
        property_groups: dict,
    ):
        """
        Update figure data on colour change.

        :param figure_data: Figure data.
        :param property_groups: Property groups dictionary.

        :return: Updated figure data.
        """
        for trace in figure_data:
            if trace["name"] in property_groups:
                trace["line_color"] = property_groups[trace["name"]]["color"]
        return figure_data

    @staticmethod
    def update_figure_layout(  # pylint: disable=too-many-arguments
        figure_layout: dict | None,
        y_label: str | None,
        y_tickvals: np.ndarray | None,
        y_ticktext: list[str] | None,
        y_min: float | None,
        y_max: float | None,
        min_value: float,
        x_label: str,
    ) -> go.Layout:
        """
        Update the figure layout.

        :param figure_layout: Figure layout dictionary.
        :param y_label: Label for y-axis.
        :param y_tickvals: Y-axis tick values.
        :param y_ticktext: Y-axis tick text.
        :param y_min: Minimum y-axis value.
        :param y_max: Maximum y-axis value.
        :param min_value: Minimum value.
        :param x_label: X-axis label.

        :return: Updated figure layout.
        """
        if figure_layout is None:
            layout_dict = {}
        else:
            layout_dict = figure_layout

        if y_min is not None and y_max is not None:
            layout_dict.update({"yaxis_range": [np.nanmax([y_min, min_value]), y_max]})
        if y_label is not None:
            layout_dict.update(
                {
                    "yaxis_title": y_label,
                }
            )
        if y_tickvals is not None and y_ticktext is not None:
            layout_dict.update(
                {
                    "yaxis_tickvals": y_tickvals,
                    "yaxis_ticktext": [f"{y:.2e}" for y in y_ticktext],
                }
            )

        layout_dict.update({"xaxis_title": x_label + " (m)", "yaxis_tickformat": ".2e"})

        fig_layout = go.Layout(layout_dict)

        return fig_layout

    @staticmethod
    def add_markers(  # pylint: disable=too-many-arguments, too-many-locals
        trace_dict: dict,
        peak_markers_x: list[float],
        peak_markers_y: list[float],
        peak_markers_customdata: list[float],
        peak_markers_c: list[str],
        start_markers_x: list[float],
        start_markers_y: list[float],
        start_markers_customdata: list[float],
        end_markers_x: list[float],
        end_markers_y: list[float],
        end_markers_customdata: list[float],
        up_markers_x: list[float],
        up_markers_y: list[float],
        up_markers_customdata: list[float],
        dwn_markers_x: list[float],
        dwn_markers_y: list[float],
        dwn_markers_customdata: list[float],
    ) -> dict:
        """
        Add markers to the figure.

        :param trace_dict: Dictionary of figure traces.
        :param peak_markers_x: Peak marker x-coordinates.
        :param peak_markers_y: Peak marker y-coordinates.
        :param peak_markers_customdata: Peak marker customdata for y values.
        :param peak_markers_c: Peak marker colors.
        :param start_markers_x: Start marker x-coordinates.
        :param start_markers_y: Start marker y-coordinates.
        :param start_markers_customdata: Start marker customdata for y values.
        :param end_markers_x: End marker x-coordinates.
        :param end_markers_y: End marker y-coordinates.
        :param end_markers_customdata: End marker customdata for y values.
        :param up_markers_x: Up marker x-coordinates.
        :param up_markers_y: Up marker y-coordinates.
        :param up_markers_customdata: Up marker customdata for y values.
        :param dwn_markers_x: Down marker x-coordinates.
        :param dwn_markers_y: Down marker y-coordinates.
        :param dwn_markers_customdata: Down marker customdata for y values.

        :return: Updated trace dictionary.
        """
        # Add markers
        if "peaks" not in trace_dict["markers"]:
            trace_dict["markers"]["peaks"] = {
                "x": [None],
                "y": [None],
                "customdata": [None],
                "mode": "markers",
                "marker_color": ["black"],
                "marker_symbol": "circle",
                "marker_size": 8,
                "name": "peaks",
                "legendgroup": "markers",
                "showlegend": False,
                "visible": "legendonly",
                "hovertemplate": (
                    "<b>x</b>: %{x:,.2f} <br>" + "<b>y</b>: %{customdata:,.2e}"
                ),
            }
        trace_dict["markers"]["peaks"]["x"] += peak_markers_x
        trace_dict["markers"]["peaks"]["y"] += peak_markers_y
        trace_dict["markers"]["peaks"]["customdata"] += peak_markers_customdata
        trace_dict["markers"]["peaks"]["marker_color"] += peak_markers_c

        if "start_markers" not in trace_dict["markers"]:
            trace_dict["markers"]["start_markers"] = {
                "x": [None],
                "y": [None],
                "customdata": [None],
                "mode": "markers",
                "marker_color": "black",
                "marker_symbol": "y-right-open",
                "marker_size": 6,
                "name": "start markers",
                "legendgroup": "markers",
                "showlegend": False,
                "visible": "legendonly",
                "hovertemplate": (
                    "<b>x</b>: %{x:,.2f} <br>" + "<b>y</b>: %{customdata:,.2e}"
                ),
            }
        trace_dict["markers"]["start_markers"]["x"] += start_markers_x
        trace_dict["markers"]["start_markers"]["y"] += start_markers_y
        trace_dict["markers"]["start_markers"]["customdata"] += start_markers_customdata

        if "end_markers" not in trace_dict["markers"]:
            trace_dict["markers"]["end_markers"] = {
                "x": [None],
                "y": [None],
                "customdata": [None],
                "mode": "markers",
                "marker_color": "black",
                "marker_symbol": "y-left-open",
                "marker_size": 6,
                "name": "end markers",
                "legendgroup": "markers",
                "showlegend": False,
                "visible": "legendonly",
                "hovertemplate": (
                    "<b>x</b>: %{x:,.2f} <br>" + "<b>y</b>: %{customdata:,.2e}"
                ),
            }
        trace_dict["markers"]["end_markers"]["x"] += end_markers_x
        trace_dict["markers"]["end_markers"]["y"] += end_markers_y
        trace_dict["markers"]["end_markers"]["customdata"] += end_markers_customdata

        if "up_markers" not in trace_dict["markers"]:
            trace_dict["markers"]["up_markers"] = {
                "x": [None],
                "y": [None],
                "customdata": [None],
                "mode": "markers",
                "marker_color": "black",
                "marker_symbol": "y-down-open",
                "marker_size": 6,
                "name": "up markers",
                "legendgroup": "markers",
                "showlegend": False,
                "visible": "legendonly",
                "hovertemplate": (
                    "<b>x</b>: %{x:,.2f} <br>" + "<b>y</b>: %{customdata:,.2e}"
                ),
            }
        trace_dict["markers"]["up_markers"]["x"] += up_markers_x
        trace_dict["markers"]["up_markers"]["y"] += up_markers_y
        trace_dict["markers"]["up_markers"]["customdata"] += up_markers_customdata

        if "down_markers" not in trace_dict["markers"]:
            trace_dict["markers"]["down_markers"] = {
                "x": [None],
                "y": [None],
                "customdata": [None],
                "mode": "markers",
                "marker_color": "black",
                "marker_symbol": "y-up-open",
                "marker_size": 6,
                "name": "down markers",
                "legendgroup": "markers",
                "showlegend": False,
                "visible": "legendonly",
                "hovertemplate": (
                    "<b>x</b>: %{x:,.2f} <br>" + "<b>y</b>: %{customdata:,.2e}"
                ),
            }
        trace_dict["markers"]["down_markers"]["x"] += dwn_markers_x
        trace_dict["markers"]["down_markers"]["y"] += dwn_markers_y
        trace_dict["markers"]["down_markers"]["customdata"] += dwn_markers_customdata

        return trace_dict

    @staticmethod
    def add_residuals(
        fig_data: list[go.Scatter],
        values: np.ndarray,
        raw: np.ndarray,
        locs: np.ndarray,
    ) -> list[go.Scatter]:
        """
        Add residuals to the figure.

        :param fig_data: Figure data.
        :param values: Resampled values.
        :param raw: Raw values.
        :param locs: Locations.

        :return: Updated figure data.
        """
        pos_inds = np.where(raw > values)[0]
        neg_inds = np.where(raw < values)[0]

        pos_residuals = raw.copy()
        pos_residuals[pos_inds] = values[pos_inds]
        neg_residuals = raw.copy()
        neg_residuals[neg_inds] = values[neg_inds]

        fig_data.append(
            go.Scatter(
                x=locs,
                y=values,
                line={"color": "rgba(0, 0, 0, 0)"},
                showlegend=False,
                hoverinfo="skip",
            ),
        )
        fig_data.append(
            go.Scatter(
                x=locs,
                y=pos_residuals,
                line={"color": "rgba(0, 0, 0, 0)"},
                fill="tonexty",
                fillcolor="rgba(255, 0, 0, 0.5)",
                name="positive residuals",
                legendgroup="positive residuals",
                showlegend=False,
                visible="legendonly",
                hoverinfo="skip",
            )
        )

        fig_data.append(
            go.Scatter(
                x=locs,
                y=values,
                line={"color": "rgba(0, 0, 0, 0)"},
                showlegend=False,
                hoverinfo="skip",
            ),
        )
        fig_data.append(
            go.Scatter(
                x=locs,
                y=neg_residuals,
                line={"color": "rgba(0, 0, 0, 0)"},
                fill="tonexty",
                fillcolor="rgba(0, 0, 255, 0.5)",
                name="negative residuals",
                legendgroup="negative residuals",
                showlegend=False,
                visible="legendonly",
                hoverinfo="skip",
            )
        )
        return fig_data

    def update_figure_data(  # noqa: C901  pylint: disable=too-many-locals, too-many-branches, too-many-statements, too-many-arguments
        self,
        objects: str,
        property_groups: dict,
        active_channels: dict,
        masking_data: str,
        y_scale: str,
        linear_threshold: float,
        show_residuals: list[bool],
        show_markers: list[bool],
    ) -> tuple[
        list[go.Scatter],
        str | None,
        np.ndarray | None,
        np.ndarray | None,
        float | None,
        float | None,
        float | None,
        float | None,
        dict | None,
    ]:
        """
        Update the figure data.

        :param objects: Input object.
        :param property_groups: Property groups dictionary.
        :param active_channels: Active channels.
        :param masking_data: Masking data.
        :param y_scale: Whether y-axis ticks are linear or symlog.
        :param linear_threshold: Linear threshold.
        :param show_residuals: Whether to plot residuals.
        :param show_markers: Whether to plot markers.

        :return: Updated figure data.
        :return: Label for y-axis.
        :return: Y-axis tick values.
        :return: Y-axis tick text.
        :return: Minimum y-axis value.
        :return: Maximum y-axis value.
        :return: Linear threshold slider min.
        :return: Linear threshold slider max.
        :return: Linear threshold slider marks.
        """
        obj = self.workspace.get_entity(uuid.UUID(objects))[0]
        fig_data: list[go.Scatter] = []

        if obj is None or len(active_channels) == 0 or self.lines_position is None:
            return fig_data, None, None, None, None, None, None, None, None

        y_min, y_max = np.inf, -np.inf
        log = y_scale == "symlog"
        threshold = np.float_power(10, linear_threshold)
        all_values = []
        peak_markers_x, peak_markers_y, peak_markers_customdata, peak_markers_c = (
            [],
            [],
            [],
            [],
        )
        end_markers_x, end_markers_y, end_markers_customdata = [], [], []
        start_markers_x, start_markers_y, start_markers_customdata = [], [], []
        up_markers_x, up_markers_y, up_markers_customdata = [], [], []
        dwn_markers_x, dwn_markers_y, dwn_markers_customdata = [], [], []

        trace_dict = {
            "lines": {
                "lines": {
                    "x": [None],
                    "y": [None],
                    "mode": "lines",
                    "name": "full lines",
                    "line_color": "lightgrey",
                    "showlegend": False,
                    "hoverinfo": "skip",
                }
            },
            "property_groups": {},
            "markers": {},
        }
        for ind, lines_position in enumerate(self.lines_position):
            if len(self.line_indices[ind]) < 2:
                continue
            locs = lines_position.locations_resampled

            for channel_dict in list(active_channels.values()):
                if "values" not in channel_dict:
                    continue
                if masking_data is not None:
                    mask = self.workspace.get_entity(uuid.UUID(masking_data))[0].values
                    values = np.array(channel_dict["values"])
                    values[mask is False] = np.nan
                    values = values[self.line_indices[ind]]
                    values = values[~np.isnan(values)]
                else:
                    values = np.array(channel_dict["values"])[self.line_indices[ind]]

                values, raw = lines_position.resample_values(values)
                all_values += list(values.flatten())

<<<<<<< HEAD
                i = query[0]
                start = anomaly_group.start
                end = anomaly_group.end

                if group_name not in trace_dict["property_groups"]:  # type: ignore
                    trace_dict["property_groups"][group_name] = {  # type: ignore
                        "x": [None],
                        "y": [None],
                        "customdata": [None],
                        "mode": "lines",
                        "line_color": color,
                        "name": group_name,
                        "hovertemplate": (
                            "<b>x</b>: %{x:,.2f} <br>" + "<b>y</b>: %{customdata:,.2e}"
                        ),
                    }
                trace_dict["property_groups"][group_name]["x"] += list(  # type: ignore
                    locs[start:end]
                ) + [None]
                trace_dict["property_groups"][group_name]["y"] += list(  # type: ignore
                    sym_values[start:end]
                ) + [None]
                trace_dict["property_groups"][group_name]["customdata"] += list(  # type: ignore
                    values[start:end]
                ) + [
                    None
                ]

                if show_markers:
                    if anomaly_group.azimuth < 180:  # type: ignore
                        ori = "right"
                    else:
                        ori = "left"

                    # Add markers
                    if i == 0:
                        if ori + "_azimuth" not in trace_dict["markers"]:  # type: ignore
                            trace_dict["markers"][ori + "_azimuth"] = {  # type: ignore
                                "x": [None],
                                "y": [None],
                                "customdata": [None],
                                "mode": "markers",
                                "marker_color": "black",
                                "marker_symbol": "arrow-" + ori,
                                "marker_size": 8,
                                "name": "peaks start",
                                "legendgroup": "markers",
                                "showlegend": False,
                                "visible": "legendonly",
                                "hovertemplate": (
                                    "<b>x</b>: %{x:,.2f} <br>"
                                    + "<b>y</b>: %{customdata:,.2e}"
                                ),
                            }
                        trace_dict["markers"][ori + "_azimuth"]["x"] += [  # type: ignore
                            locs[peaks[i]]
                        ]
                        trace_dict["markers"][ori + "_azimuth"]["y"] += [  # type: ignore
                            sym_values[peaks[i]]
                        ]
                        trace_dict["markers"][ori + "_azimuth"]["customdata"] += [  # type: ignore
                            values[peaks[i]]
                        ]

                    peak_markers_x += [locs[peaks[i]]]
                    peak_markers_y += [sym_values[peaks[i]]]
                    peak_markers_customdata += [values[peaks[i]]]
                    peak_markers_c += [color]
                    start_markers_x += [locs[anomaly_group.anomalies[i].start]]
                    start_markers_y += [sym_values[anomaly_group.anomalies[i].start]]
                    start_markers_customdata += [values[anomaly_group.anomalies[i].start]]
                    end_markers_x += [locs[anomaly_group.anomalies[i].end]]
                    end_markers_y += [sym_values[anomaly_group.anomalies[i].end]]
                    end_markers_customdata += [values[anomaly_group.anomalies[i].end]]
                    up_markers_x += [locs[anomaly_group.anomalies[i].inflect_up]]
                    up_markers_y += [sym_values[anomaly_group.anomalies[i].inflect_up]]
                    up_markers_customdata += [values[anomaly_group.anomalies[i].inflect_up]]
                    dwn_markers_x += [locs[anomaly_group.anomalies[i].inflect_down]]
                    dwn_markers_y += [sym_values[anomaly_group.anomalies[i].inflect_down]]
                    dwn_markers_customdata += [
                        values[anomaly_group.anomalies[i].inflect_down]
                    ]

            if show_residuals:
=======
                if log:
                    sym_values = symlog(values, threshold)
                    sym_raw = symlog(raw, threshold)
                else:
                    sym_values = values
                    sym_raw = raw

                y_min = np.nanmin([sym_values.min(), y_min])
                y_max = np.nanmax([sym_values.max(), y_max])

                trace_dict["lines"]["lines"]["x"] += list(locs) + [None]  # type: ignore
                trace_dict["lines"]["lines"]["y"] += list(sym_values) + [None]  # type: ignore

                for anomaly_group in self.lines_anomalies[ind]:  # type: ignore
                    channels = np.array(
                        [a.parent.data_entity.name for a in anomaly_group.anomalies]
                    )
                    group_name = anomaly_group.property_group.name
                    color = property_groups[group_name]["color"]
                    peaks = anomaly_group.get_list_attr("peak")
                    query = np.where(np.array(channels) == channel_dict["name"])[0]
                    if len(query) == 0:
                        continue

                    i = query[0]
                    start = anomaly_group.start
                    end = anomaly_group.end

                    if group_name not in trace_dict["property_groups"]:  # type: ignore
                        trace_dict["property_groups"][group_name] = {  # type: ignore
                            "x": [None],
                            "y": [None],
                            "customdata": [None],
                            "mode": "lines",
                            "line_color": color,
                            "name": group_name,
                            "hovertemplate": (
                                "<b>x</b>: %{x:,.2f} <br>"
                                + "<b>y</b>: %{customdata:,.2e}"
                            ),
                        }
                    trace_dict["property_groups"][group_name]["x"] += list(  # type: ignore
                        locs[start:end]
                    ) + [
                        None
                    ]
                    trace_dict["property_groups"][group_name]["y"] += list(  # type: ignore
                        sym_values[start:end]
                    ) + [
                        None
                    ]
                    trace_dict["property_groups"][group_name]["customdata"] += list(  # type: ignore
                        values[start:end]
                    ) + [
                        None
                    ]

                    if anomaly_group.azimuth < 180:  # type: ignore
                        ori = "right"
                    else:
                        ori = "left"

                    # Add markers
                    if i == 0:
                        if ori + "_azimuth" not in trace_dict["markers"]:  # type: ignore
                            trace_dict["markers"][ori + "_azimuth"] = {  # type: ignore
                                "x": [None],
                                "y": [None],
                                "customdata": [None],
                                "mode": "markers",
                                "marker_color": "black",
                                "marker_symbol": "arrow-" + ori,
                                "marker_size": 8,
                                "name": "peaks start",
                                "legendgroup": "markers",
                                "showlegend": False,
                                "visible": "legendonly",
                                "hovertemplate": (
                                    "<b>x</b>: %{x:,.2f} <br>"
                                    + "<b>y</b>: %{customdata:,.2e}"
                                ),
                            }
                        trace_dict["markers"][ori + "_azimuth"]["x"] += [  # type: ignore
                            locs[peaks[i]]
                        ]
                        trace_dict["markers"][ori + "_azimuth"]["y"] += [  # type: ignore
                            sym_values[peaks[i]]
                        ]
                        trace_dict["markers"][ori + "_azimuth"]["customdata"] += [  # type: ignore
                            values[peaks[i]]
                        ]

                    peak_markers_x += [locs[peaks[i]]]
                    peak_markers_y += [sym_values[peaks[i]]]
                    peak_markers_customdata += [values[peaks[i]]]
                    peak_markers_c += [color]
                    start_markers_x += [locs[anomaly_group.anomalies[i].start]]
                    start_markers_y += [sym_values[anomaly_group.anomalies[i].start]]
                    start_markers_customdata += [
                        values[anomaly_group.anomalies[i].start]
                    ]
                    end_markers_x += [locs[anomaly_group.anomalies[i].end]]
                    end_markers_y += [sym_values[anomaly_group.anomalies[i].end]]
                    end_markers_customdata += [values[anomaly_group.anomalies[i].end]]
                    up_markers_x += [locs[anomaly_group.anomalies[i].inflect_up]]
                    up_markers_y += [sym_values[anomaly_group.anomalies[i].inflect_up]]
                    up_markers_customdata += [
                        values[anomaly_group.anomalies[i].inflect_up]
                    ]
                    dwn_markers_x += [locs[anomaly_group.anomalies[i].inflect_down]]
                    dwn_markers_y += [
                        sym_values[anomaly_group.anomalies[i].inflect_down]
                    ]
                    dwn_markers_customdata += [
                        values[anomaly_group.anomalies[i].inflect_down]
                    ]

>>>>>>> 5b79e580
                fig_data = PeakFinder.add_residuals(
                    fig_data,
                    sym_values,
                    sym_raw,
                    locs,
                )

        if np.isinf(y_min):
            return fig_data, None, None, None, None, None, None, None, None

        all_values = np.array(all_values)
        _, y_label, y_tickvals, y_ticktext = format_axis(
            channel="Data",
            axis=all_values,
            log=log,
            threshold=threshold,
        )

        if show_markers:
            trace_dict = PeakFinder.add_markers(
                trace_dict,
                peak_markers_x,
                peak_markers_y,
                peak_markers_customdata,
                peak_markers_c,
                start_markers_x,
                start_markers_y,
                start_markers_customdata,
                end_markers_x,
                end_markers_y,
                end_markers_customdata,
                up_markers_x,
                up_markers_y,
                up_markers_customdata,
                dwn_markers_x,
                dwn_markers_y,
                dwn_markers_customdata,
            )

        for trace_name in ["lines", "property_groups", "markers"]:
            if trace_name in trace_dict:
                for trace in list(trace_dict[trace_name].values()):  # type: ignore
                    fig_data.append(go.Scatter(**trace))

        if show_markers:
            fig_data.append(
                go.Scatter(
                    x=[None],
                    y=[None],
                    mode="markers",
                    marker_color="black",
                    marker_symbol="circle",
                    legendgroup="markers",
                    name="markers",
                    visible="legendonly",
                ),
            )
        if show_residuals:
            fig_data.append(
                go.Scatter(
                    x=[None],
                    y=[None],
                    mode="lines",
                    line_color="rgba(255, 0, 0, 0.5)",
                    line_width=8,
                    legendgroup="positive residuals",
                    name="positive residuals",
                    visible="legendonly",
                ),
            )
            fig_data.append(
                go.Scatter(
                    x=[None],
                    y=[None],
                    mode="lines",
                    line_color="rgba(0, 0, 255, 0.5)",
                    line_width=8,
                    legendgroup="negative residuals",
                    name="negative residuals",
                    visible="legendonly",
                ),
            )

        # Update linear threshold
        pos_vals = all_values[all_values > 0]  # type: ignore

        thresh_min = np.log10(np.min(pos_vals))
        thresh_max = np.log10(np.max(pos_vals))
        thresh_ticks = {
            t: "10E" + f"{t:.2g}" for t in np.linspace(thresh_min, thresh_max, 5)
        }

        return (
            fig_data,
            y_label,
            y_tickvals,
            y_ticktext,
            y_min,
            y_max,
            thresh_min,
            thresh_max,
            thresh_ticks,
        )

    def update_full_lines_figure(  # pylint: disable=too-many-arguments, too-many-locals, too-many-branches
        self,
        figure: dict | None,
        line_click_data: dict | None,
        full_lines_click_data: dict | None,
        n_lines: int,
        line_id_options: list[dict[str, str]],
        objects: str,
        property_groups: dict,
        smoothing: float,
        max_migration: float,
        min_channels: int,
        min_amplitude: int,
        min_value: float,
        min_width: float,
        n_groups: int,
        max_separation: float,
        line_field: str,
        masking_data: str,
        line_id: int,
    ):
        """
        Update the full lines figure.

        :param figure: Figure dictionary.
        :param line_click_data: Line figure click data.
        :param full_lines_click_data: Full lines figure click data.
        :param n_lines: Number of lines to display.
        :param line_id_options: Line id options.
        :param objects: Input object.
        :param property_groups: Property groups dictionary.
        :param smoothing: Smoothing.
        :param max_migration: Maximum migration.
        :param min_channels: Minimum number of channels.
        :param min_amplitude: Minimum amplitude.
        :param min_value: Minimum value.
        :param min_width: Minimum width.
        :param n_groups: Number of consecutive peaks to merge.
        :param max_separation: Maximum separation between peaks to merge.
        :param line_field: Line field.
        :param masking_data: Masking data.
        :param line_id: Line id.
        """
        triggers = [t["prop_id"].split(".")[0] for t in callback_context.triggered]
        if figure is not None:
            if (
                line_click_data is not None
                and "line_figure" in triggers
                and self.lines_position is not None
            ):
                x_locs = self.lines_position[0].x_locations
                x_val = x_locs[0] + line_click_data["points"][0]["x"]  # type: ignore
                ind = (np.abs(x_locs - x_val)).argmin()
                y_val = self.lines_position[0].y_locations[ind]  # type: ignore
                figure["data"][-1]["x"] = [x_val]
                figure["data"][-1]["y"] = [y_val]
                return figure
            if full_lines_click_data is not None and "full_lines_figure" in triggers:
                x_val = full_lines_click_data["points"][0]["x"]
                y_val = full_lines_click_data["points"][0]["y"]
                figure["data"][-1]["x"] = [x_val]
                figure["data"][-1]["y"] = [y_val]
                return figure

        figure = go.Figure()
        if n_lines is None or line_id is None:
            return figure

        # Find index of line_id
        full_line_ids = [int(line["value"]) for line in line_id_options]
        line_id_ind = np.where(np.array(full_line_ids) == line_id)[0][0]

        min_ind = max(0, line_id_ind - n_lines)
        max_ind = min(len(line_id_options), line_id_ind + n_lines + 1)

        line_ids = full_line_ids[min_ind:max_ind]
        line_ids_labels = [line["label"] for line in line_id_options[min_ind:max_ind]]

        anomaly_traces = {}
        for key, value in property_groups.items():
            anomaly_traces[key] = {
                "x": [None],
                "y": [None],
                "marker_color": value["color"],
                "mode": "markers",
                "name": key,
            }

        marker_x = None
        marker_y = None
        position_list, anomalies_list, _ = self.line_update(
            objects,
            property_groups,
            smoothing,
            max_migration,
            min_channels,
            min_amplitude,
            min_value,
            min_width,
            n_groups,
            max_separation,
            line_field,
            masking_data,
            line_ids,
        )
        line_dict = {}
        for line_ind, line_position in enumerate(position_list):  # type: ignore
            line_anomalies = anomalies_list[line_ind]  # type: ignore
            line = line_ids[line_ind]
            label = line_ids_labels[line_ind]

            line_dict[line] = {
                "x": [None],
                "y": [None],
                "name": label,
            }
            if line == line_id:
                line_dict[line]["line_color"] = "black"

            for ind, position in enumerate(line_position):  # type: ignore
                anomalies = line_anomalies[ind]

                if position is not None:
                    if line == line_id:
                        marker_x = position.x_locations[0]
                        marker_y = position.y_locations[0]
                    line_dict[line]["x"] += list(position.x_locations)  # type: ignore
                    line_dict[line]["y"] += list(position.y_locations)  # type: ignore

                if anomalies is not None:
                    for anom in anomalies:
                        anomaly_traces[anom.property_group.name]["x"].append(
                            anom.group_center[0]
                        )
                        anomaly_traces[anom.property_group.name]["y"].append(
                            anom.group_center[1]
                        )

        for trace in list(line_dict.values()):
            figure.add_trace(  # type: ignore
                go.Scatter(
                    **trace,
                )
            )

        for trace in list(anomaly_traces.values()):
            figure.add_trace(  # type: ignore
                go.Scatter(
                    **trace,
                )
            )

        figure.add_trace(  # type: ignore
            go.Scatter(
                x=[marker_x],
                y=[marker_y],
                marker_color="black",
                marker_symbol="star",
                marker_size=10,
                mode="markers",
                showlegend=False,
            )
        )

        figure.update_layout(  # type: ignore
            xaxis_title="Easting (m)",
            yaxis_title="Northing (m)",
            yaxis_scaleanchor="x",
            yaxis_scaleratio=1,
        )

        return figure

    def trigger_click(  # pylint: disable=too-many-arguments, too-many-locals
        self,
        n_clicks: int,
        objects: str,
        flip_sign: list[bool],
        line_field: str,
        masking_data: str | None,
        smoothing: float,
        min_amplitude: float,
        min_value: float,
        min_width: float,
        max_migration: float,
        min_channels: int,
        n_groups: int,
        max_separation: float,
        line_id: int,
        property_groups: dict,
        structural_markers: list[bool],
        ga_group_name: str,
        live_link: list[bool],
        monitoring_directory: str,
    ) -> tuple[list[bool], list[str]]:
        """
        Write output ui.json file and workspace, run driver.

        :param n_clicks: Trigger for callback.
        :param objects: Input object.
        :param flip_sign: Whether to flip the sign of the data.
        :param line_field: Line field.
        :param masking_data: Masking data.
        :param smoothing: Smoothing factor.
        :param min_amplitude: Minimum amplitude.
        :param min_value: Minimum value.
        :param min_width: Minimum width.
        :param max_migration: Maximum migration.
        :param min_channels: Minimum number of channels.
        :param n_groups: Number of consecutive peaks to merge.
        :param max_separation: Maximum separation between peaks to merge.
        :param line_id: Line ID.
        :param property_groups: Property groups dictionary.
        :param structural_markers: Whether to save structural markers.
        :param ga_group_name: Group name.
        :param live_link: Whether to use live link.
        :param monitoring_directory: Monitoring directory.

        :return: Live link status.
        :return: Output save message.
        """
        if (
            (monitoring_directory is None)
            or (monitoring_directory == "")
            or not Path(monitoring_directory).is_dir()
        ):
            return no_update, ["Invalid output path."]

        if not live_link:
            live_link = False  # type: ignore
        else:
            live_link = True  # type: ignore

        # Update self.params from dash component values
        param_dict = self.get_params_dict(locals())

        # Get output path.
        param_dict["monitoring_directory"] = str(Path(monitoring_directory).resolve())
        temp_geoh5 = f"{ga_group_name}_{time.time():.0f}.geoh5"

        # Get output workspace.
        workspace, live_link = get_output_workspace(
            live_link, monitoring_directory, temp_geoh5
        )

        if not live_link:
            param_dict["monitoring_directory"] = ""

        with workspace as new_workspace:
            # Put entities in output workspace.
            param_dict["geoh5"] = new_workspace
            param_dict["objects"] = param_dict["objects"].copy(
                parent=new_workspace, copy_children=True
            )
            p_g_new = {p_g.name: p_g for p_g in param_dict["objects"].property_groups}
            # Add property groups
            for key, value in property_groups.items():
                param_dict[f"group_{value['param']}_data"] = p_g_new[key]
                param_dict[f"group_{value['param']}_color"] = value["color"]

            # Write output uijson.
            new_params = PeakFinderParams(**param_dict)
            new_params.write_input_file(
                name=str(new_workspace.h5file).replace(".geoh5", ".ui.json"),
                path=param_dict["monitoring_directory"],
                validate=False,
            )
            driver = PeakFinderDriver(new_params)
            driver.run()

        if live_link:
            return [True], [
                "Live link active. Check your ANALYST session for new mesh."
            ]
        return [], ["Saved to " + monitoring_directory]


if __name__ == "__main__":
    print("Loading geoh5 file . . .")
    FILE = sys.argv[1]
    ifile = InputFile.read_ui_json(FILE)
    if ifile.data["launch_dash"]:
        ifile.workspace.open("r+")
        print("Loaded. Launching peak finder app . . .")
        ObjectSelection.run("Peak Finder", PeakFinder, ifile)
    else:
        print("Loaded. Running peak finder driver . . .")
        PeakFinderDriver.start(FILE)
    print("Done")<|MERGE_RESOLUTION|>--- conflicted
+++ resolved
@@ -686,7 +686,7 @@
                 y_scale,
                 linear_threshold,
                 show_residuals,
-                show_markers
+                show_markers,
             )
         elif "property_groups" in triggers:
             # Update trace colours if property groups are the only change
@@ -1088,7 +1088,9 @@
             "property_groups": {},
             "markers": {},
         }
-        for ind, lines_position in enumerate(self.lines_position):
+        for ind, lines_position in enumerate(  # pylint: disable=R1702
+            self.lines_position
+        ):
             if len(self.line_indices[ind]) < 2:
                 continue
             locs = lines_position.locations_resampled
@@ -1096,6 +1098,7 @@
             for channel_dict in list(active_channels.values()):
                 if "values" not in channel_dict:
                     continue
+
                 if masking_data is not None:
                     mask = self.workspace.get_entity(uuid.UUID(masking_data))[0].values
                     values = np.array(channel_dict["values"])
@@ -1108,92 +1111,6 @@
                 values, raw = lines_position.resample_values(values)
                 all_values += list(values.flatten())
 
-<<<<<<< HEAD
-                i = query[0]
-                start = anomaly_group.start
-                end = anomaly_group.end
-
-                if group_name not in trace_dict["property_groups"]:  # type: ignore
-                    trace_dict["property_groups"][group_name] = {  # type: ignore
-                        "x": [None],
-                        "y": [None],
-                        "customdata": [None],
-                        "mode": "lines",
-                        "line_color": color,
-                        "name": group_name,
-                        "hovertemplate": (
-                            "<b>x</b>: %{x:,.2f} <br>" + "<b>y</b>: %{customdata:,.2e}"
-                        ),
-                    }
-                trace_dict["property_groups"][group_name]["x"] += list(  # type: ignore
-                    locs[start:end]
-                ) + [None]
-                trace_dict["property_groups"][group_name]["y"] += list(  # type: ignore
-                    sym_values[start:end]
-                ) + [None]
-                trace_dict["property_groups"][group_name]["customdata"] += list(  # type: ignore
-                    values[start:end]
-                ) + [
-                    None
-                ]
-
-                if show_markers:
-                    if anomaly_group.azimuth < 180:  # type: ignore
-                        ori = "right"
-                    else:
-                        ori = "left"
-
-                    # Add markers
-                    if i == 0:
-                        if ori + "_azimuth" not in trace_dict["markers"]:  # type: ignore
-                            trace_dict["markers"][ori + "_azimuth"] = {  # type: ignore
-                                "x": [None],
-                                "y": [None],
-                                "customdata": [None],
-                                "mode": "markers",
-                                "marker_color": "black",
-                                "marker_symbol": "arrow-" + ori,
-                                "marker_size": 8,
-                                "name": "peaks start",
-                                "legendgroup": "markers",
-                                "showlegend": False,
-                                "visible": "legendonly",
-                                "hovertemplate": (
-                                    "<b>x</b>: %{x:,.2f} <br>"
-                                    + "<b>y</b>: %{customdata:,.2e}"
-                                ),
-                            }
-                        trace_dict["markers"][ori + "_azimuth"]["x"] += [  # type: ignore
-                            locs[peaks[i]]
-                        ]
-                        trace_dict["markers"][ori + "_azimuth"]["y"] += [  # type: ignore
-                            sym_values[peaks[i]]
-                        ]
-                        trace_dict["markers"][ori + "_azimuth"]["customdata"] += [  # type: ignore
-                            values[peaks[i]]
-                        ]
-
-                    peak_markers_x += [locs[peaks[i]]]
-                    peak_markers_y += [sym_values[peaks[i]]]
-                    peak_markers_customdata += [values[peaks[i]]]
-                    peak_markers_c += [color]
-                    start_markers_x += [locs[anomaly_group.anomalies[i].start]]
-                    start_markers_y += [sym_values[anomaly_group.anomalies[i].start]]
-                    start_markers_customdata += [values[anomaly_group.anomalies[i].start]]
-                    end_markers_x += [locs[anomaly_group.anomalies[i].end]]
-                    end_markers_y += [sym_values[anomaly_group.anomalies[i].end]]
-                    end_markers_customdata += [values[anomaly_group.anomalies[i].end]]
-                    up_markers_x += [locs[anomaly_group.anomalies[i].inflect_up]]
-                    up_markers_y += [sym_values[anomaly_group.anomalies[i].inflect_up]]
-                    up_markers_customdata += [values[anomaly_group.anomalies[i].inflect_up]]
-                    dwn_markers_x += [locs[anomaly_group.anomalies[i].inflect_down]]
-                    dwn_markers_y += [sym_values[anomaly_group.anomalies[i].inflect_down]]
-                    dwn_markers_customdata += [
-                        values[anomaly_group.anomalies[i].inflect_down]
-                    ]
-
-            if show_residuals:
-=======
                 if log:
                     sym_values = symlog(values, threshold)
                     sym_raw = symlog(raw, threshold)
@@ -1251,73 +1168,79 @@
                         None
                     ]
 
-                    if anomaly_group.azimuth < 180:  # type: ignore
-                        ori = "right"
-                    else:
-                        ori = "left"
-
-                    # Add markers
-                    if i == 0:
-                        if ori + "_azimuth" not in trace_dict["markers"]:  # type: ignore
-                            trace_dict["markers"][ori + "_azimuth"] = {  # type: ignore
-                                "x": [None],
-                                "y": [None],
-                                "customdata": [None],
-                                "mode": "markers",
-                                "marker_color": "black",
-                                "marker_symbol": "arrow-" + ori,
-                                "marker_size": 8,
-                                "name": "peaks start",
-                                "legendgroup": "markers",
-                                "showlegend": False,
-                                "visible": "legendonly",
-                                "hovertemplate": (
-                                    "<b>x</b>: %{x:,.2f} <br>"
-                                    + "<b>y</b>: %{customdata:,.2e}"
-                                ),
-                            }
-                        trace_dict["markers"][ori + "_azimuth"]["x"] += [  # type: ignore
-                            locs[peaks[i]]
+                    if show_markers:
+                        if anomaly_group.azimuth < 180:  # type: ignore
+                            ori = "right"
+                        else:
+                            ori = "left"
+
+                        # Add markers
+                        if i == 0:
+                            if ori + "_azimuth" not in trace_dict["markers"]:  # type: ignore
+                                trace_dict["markers"][ori + "_azimuth"] = {  # type: ignore
+                                    "x": [None],
+                                    "y": [None],
+                                    "customdata": [None],
+                                    "mode": "markers",
+                                    "marker_color": "black",
+                                    "marker_symbol": "arrow-" + ori,
+                                    "marker_size": 8,
+                                    "name": "peaks start",
+                                    "legendgroup": "markers",
+                                    "showlegend": False,
+                                    "visible": "legendonly",
+                                    "hovertemplate": (
+                                        "<b>x</b>: %{x:,.2f} <br>"
+                                        + "<b>y</b>: %{customdata:,.2e}"
+                                    ),
+                                }
+                            trace_dict["markers"][ori + "_azimuth"]["x"] += [  # type: ignore
+                                locs[peaks[i]]
+                            ]
+                            trace_dict["markers"][ori + "_azimuth"]["y"] += [  # type: ignore
+                                sym_values[peaks[i]]
+                            ]
+                            trace_dict["markers"][ori + "_azimuth"][  # type: ignore
+                                "customdata"
+                            ] += [values[peaks[i]]]
+
+                        peak_markers_x += [locs[peaks[i]]]
+                        peak_markers_y += [sym_values[peaks[i]]]
+                        peak_markers_customdata += [values[peaks[i]]]
+                        peak_markers_c += [color]
+                        start_markers_x += [locs[anomaly_group.anomalies[i].start]]
+                        start_markers_y += [
+                            sym_values[anomaly_group.anomalies[i].start]
                         ]
-                        trace_dict["markers"][ori + "_azimuth"]["y"] += [  # type: ignore
-                            sym_values[peaks[i]]
+                        start_markers_customdata += [
+                            values[anomaly_group.anomalies[i].start]
                         ]
-                        trace_dict["markers"][ori + "_azimuth"]["customdata"] += [  # type: ignore
-                            values[peaks[i]]
+                        end_markers_x += [locs[anomaly_group.anomalies[i].end]]
+                        end_markers_y += [sym_values[anomaly_group.anomalies[i].end]]
+                        end_markers_customdata += [
+                            values[anomaly_group.anomalies[i].end]
                         ]
-
-                    peak_markers_x += [locs[peaks[i]]]
-                    peak_markers_y += [sym_values[peaks[i]]]
-                    peak_markers_customdata += [values[peaks[i]]]
-                    peak_markers_c += [color]
-                    start_markers_x += [locs[anomaly_group.anomalies[i].start]]
-                    start_markers_y += [sym_values[anomaly_group.anomalies[i].start]]
-                    start_markers_customdata += [
-                        values[anomaly_group.anomalies[i].start]
-                    ]
-                    end_markers_x += [locs[anomaly_group.anomalies[i].end]]
-                    end_markers_y += [sym_values[anomaly_group.anomalies[i].end]]
-                    end_markers_customdata += [values[anomaly_group.anomalies[i].end]]
-                    up_markers_x += [locs[anomaly_group.anomalies[i].inflect_up]]
-                    up_markers_y += [sym_values[anomaly_group.anomalies[i].inflect_up]]
-                    up_markers_customdata += [
-                        values[anomaly_group.anomalies[i].inflect_up]
-                    ]
-                    dwn_markers_x += [locs[anomaly_group.anomalies[i].inflect_down]]
-                    dwn_markers_y += [
-                        sym_values[anomaly_group.anomalies[i].inflect_down]
-                    ]
-                    dwn_markers_customdata += [
-                        values[anomaly_group.anomalies[i].inflect_down]
-                    ]
-
->>>>>>> 5b79e580
-                fig_data = PeakFinder.add_residuals(
-                    fig_data,
-                    sym_values,
-                    sym_raw,
-                    locs,
-                )
+                        up_markers_x += [locs[anomaly_group.anomalies[i].inflect_up]]
+                        up_markers_y += [
+                            sym_values[anomaly_group.anomalies[i].inflect_up]
+                        ]
+                        up_markers_customdata += [
+                            values[anomaly_group.anomalies[i].inflect_up]
+                        ]
+                        dwn_markers_x += [locs[anomaly_group.anomalies[i].inflect_down]]
+                        dwn_markers_y += [
+                            sym_values[anomaly_group.anomalies[i].inflect_down]
+                        ]
+                        dwn_markers_customdata += [
+                            values[anomaly_group.anomalies[i].inflect_down]
+                        ]
+                if show_residuals:
+                    fig_data = PeakFinder.add_residuals(
+                        fig_data,
+                        sym_values,
+                        sym_raw,
+                        locs,
+                    )
 
         if np.isinf(y_min):
             return fig_data, None, None, None, None, None, None, None, None
