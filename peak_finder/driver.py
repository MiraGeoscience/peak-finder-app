--- conflicted
+++ resolved
@@ -75,8 +75,8 @@
 
         anomalies = []
         for line_id in tqdm(list(line_ids)):
-            line_start = line_indices_dict[line_id]["line_start"]
-            for indices in line_indices_dict[line_id]["line_indices"]:  # type: ignore
+            line_start = line_indices_dict[str(line_id)]["line_start"]
+            for indices in line_indices_dict[str(line_id)]["line_indices"]:  # type: ignore
                 anomalies += [
                     line_computation(
                         entity=survey,
@@ -99,7 +99,7 @@
         return anomalies
 
     @staticmethod
-    def update_line_indices(  # pylint: disable=too-many-locals
+    def get_line_indices(  # pylint: disable=too-many-locals
         survey_obj: Curve,
         line_field_obj: Data,
         line_ids: list[int],
@@ -128,7 +128,7 @@
             line_bool = line_field_obj.values == line_id
             full_line_indices = np.where(line_bool)[0]
 
-            indices_dict[line_id] = {"line_indices": []}
+            indices_dict[str(line_id)] = {"line_indices": []}
 
             parts = np.unique(survey_obj.parts[full_line_indices])
 
@@ -140,7 +140,7 @@
                 line_indices = np.zeros(line_length, dtype=bool)
                 line_indices[active_indices] = True
 
-                indices_dict[line_id]["line_indices"].append(line_indices)
+                indices_dict[str(line_id)]["line_indices"].append(line_indices)
 
         # Just on masked parts of line
         for line_id, indices in indices_dict.items():
@@ -205,7 +205,7 @@
                 line_field_obj = self.params.line_field
 
             line_ids = line_field_obj.value_map.map.keys()
-            indices_dict = PeakFinderDriver.update_line_indices(
+            indices_dict = PeakFinderDriver.get_line_indices(
                 survey_obj, line_field_obj, line_ids
             )
 
@@ -282,10 +282,6 @@
 
             print("Exporting . . .")
             group_points = None
-<<<<<<< HEAD
-
-=======
->>>>>>> 2eb26499
             if group_center:
                 channel_group = np.hstack(channel_group)  # Start count at 1
 
@@ -371,13 +367,6 @@
                     "entity": group_points,
                     "data": channel_group_data,
                     "parts": line_id_data,
-<<<<<<< HEAD
-                }
-                params = Parameters.instantiate(inputs)
-                driver = TrendLinesDriver(params)
-                driver.create_output("Trend lines", parent=output_group)
-
-=======
                     "export_as": "Trend Lines",
                     "damping": 1,
                 }
@@ -389,7 +378,6 @@
                     driver.add_ui_json(out_trend)
 
         with self.params.geoh5.open(mode="r+"):
->>>>>>> 2eb26499
             self.update_monitoring_directory(output_group)
 
 
