--- conflicted
+++ resolved
@@ -359,9 +359,6 @@
                         },
                     }
                 )
-<<<<<<< HEAD
-            print("monitor")
-=======
 
             if group_points is not None and self.params.trend_lines:
                 inputs = {
@@ -380,7 +377,6 @@
                     driver.add_ui_json(out_trend)
 
         with self.params.geoh5.open(mode="r+"):
->>>>>>> d07bc6c5
             self.update_monitoring_directory(output_group)
 
 
