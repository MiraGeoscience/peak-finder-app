--- conflicted
+++ resolved
@@ -37,43 +37,6 @@
         self.params: PeakFinderParams = params
 
     @staticmethod
-<<<<<<< HEAD
-=======
-    def get_line_indices(  # pylint: disable=R0914
-        survey: Curve,
-        line_field: ReferencedData,
-        line_ids: list[int],
-    ) -> dict:
-        """
-        Get line indices for a list of line ids.
-
-        :param survey: Survey object.
-        :param line_field: Line field.
-        :param line_ids: List of line ids.
-
-        :return: Dictionary of line indices with line IDs as keys.
-        """
-        indices_dict: dict[str, np.ndarray] = {}
-        for line_id in line_ids:
-            indices_dict[str(line_id)] = []
-
-            line_bool = line_field.values == line_id
-            full_line_indices = np.where(line_bool)[0]
-            if len(full_line_indices) < 2:
-                continue
-
-            parts = np.unique(survey.parts[full_line_indices])
-
-            for part in parts:
-                line_indices = np.where(
-                    (line_field.values == line_id) & (survey.parts == part)
-                )[0]
-                indices_dict[str(line_id)] += [line_indices]
-
-        return indices_dict
-
-    @staticmethod
->>>>>>> c9602c00
     def compute_lines(  # pylint: disable=R0913, R0914
         survey: Curve,
         line_indices: list[int] | np.ndarray,
@@ -131,7 +94,7 @@
 
         return anomalies
 
-    def run(self):  # pylint: disable=R0912, R0914, too-many-statements
+    def run(self):  # noqa  # pylint: disable=R0912, R0914, too-many-statements
         with fetch_active_workspace(self.params.geoh5, mode="r+"):
             survey = self.params.objects
 
