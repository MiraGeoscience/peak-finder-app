--- conflicted
+++ resolved
@@ -62,15 +62,10 @@
         else:
             masking = False
 
-<<<<<<< HEAD
-        anomalies = []
-        for line_id in tqdm(list(line_ids)):
-=======
         indices_dict: dict[str, np.ndarray] = {}
         for line_id in line_ids:
             indices_dict[str(line_id)] = []
 
->>>>>>> f74b1b2c
             line_bool = line_field.values == line_id
             full_line_indices = np.where(line_bool)[0]
             if len(full_line_indices) < 2:
@@ -83,11 +78,6 @@
             else:
                 parts = np.unique(survey.parts[full_line_indices])
 
-<<<<<<< HEAD
-            line_computation = delayed(LineAnomaly, pure=True)
-
-=======
->>>>>>> f74b1b2c
             for part in parts:
                 if masking and survey.vertices is not None:
                     parts_mask = np.full(len(survey.vertices), False)
@@ -117,7 +107,7 @@
         min_channels: int,
         n_groups: int,
         max_separation: float,
-    ) -> list[list[LineAnomaly]]:
+    ) -> list[LineAnomaly]:
         """
         Compute anomalies for a list of line ids.
 
@@ -136,20 +126,15 @@
         """
         line_computation = delayed(LineAnomaly, pure=True)
 
-        full_anomalies = []
+        anomalies = []
         for line_id in tqdm(list(line_ids)):
-            anomalies = []
             for indices in line_indices[str(line_id)]:  # type: ignore
                 masking_offset = np.min(indices)
                 anomalies += [
                     line_computation(
                         entity=survey,
                         line_id=line_id,
-<<<<<<< HEAD
-                        line_indices=line_indices,
-=======
                         line_indices=indices,
->>>>>>> f74b1b2c
                         property_groups=property_groups,
                         smoothing=smoothing,
                         min_amplitude=min_amplitude,
@@ -165,7 +150,7 @@
                 ]
         return anomalies
 
-    def run(self):  # pylint: disable=R0912, R0914, R0915 # noqa: C901
+    def run(self):  # pylint: disable=R0912, R0914
         with fetch_active_workspace(self.params.geoh5, mode="r+"):
             survey = self.params.objects
 
