#  Copyright (c) 2023 Mira Geoscience Ltd.
#
#  This file is part of peak-finder-app project.
#
#  All rights reserved.
#

from __future__ import annotations

import string
from pathlib import Path

import numpy as np
from geoh5py.objects import Curve
from geoh5py.shared.utils import compare_entities
from geoh5py.workspace import Workspace
from scipy import stats

from peak_finder.application import PeakFinder, PeakFinderDriver
from peak_finder.params import PeakFinderParams


def test_peak_finder_app(tmp_path: Path):  # pylint: disable=too-many-locals
    h5file_path = tmp_path / r"testPeakFinder.geoh5"
    # Create temp workspace
    temp_ws = Workspace(h5file_path)

    params = PeakFinderParams(geoh5=str(h5file_path))
    app = PeakFinder(params=params, ui_json_data={})
    app.workspace = temp_ws

    x = np.arange(-2 * np.pi + np.pi / 4, 2 * np.pi, np.pi / 32)

    curve = Curve.create(temp_ws, vertices=np.c_[x, np.zeros((x.shape[0], 2))])

    for ind in range(5):
        data = curve.add_data(
            {f"d{ind}": {"values": np.sin(x + np.pi / 8.0 * ind) - 0.1 * ind}}
        )
        curve.add_data_to_group(data, property_group="obs")

    line = curve.add_data(
        {
            "line_id": {
                "values": np.ones_like(x),
                "value_map": {1: "1", 2: "2", 3: "3"},
                "type": "referenced",
            }
        }
    )
    curve.add_data_to_group(line, property_group="Line")

    data_map = {d.name: d.uid for d in curve.children}

    early = curve.find_or_create_property_group(
        name="early", properties=[data_map["d0"]]
    )
    middle = curve.find_or_create_property_group(
        name="middle", properties=[data_map["d1"]]
    )
    late = curve.find_or_create_property_group(
        name="late", properties=[data_map["d2"], data_map["d3"], data_map["d4"]]
    )
    early_middle = curve.find_or_create_property_group(
        name="early + middle", properties=[data_map["d0"], data_map["d1"]]
    )
    early_middle_late = curve.find_or_create_property_group(
        name="early + middle + late",
        properties=[
            data_map["d0"],
            data_map["d1"],
            data_map["d2"],
            data_map["d3"],
            data_map["d4"],
        ],
    )
    middle_late = curve.find_or_create_property_group(
        name="middle + late",
        properties=[data_map["d1"], data_map["d2"], data_map["d3"], data_map["d4"]],
    )

    param_names = string.ascii_lowercase[:6]
    property_groups = {}
    for ind, group in enumerate(
        [early, middle, late, early_middle, early_middle_late, middle_late]
    ):
        property_groups[group.name] = {
            "param": param_names[ind],
            "data": str(group.uid),
            "color": "#000000",
            "label": [ind + 1],
            "properties": [str(p) for p in group.properties],
        }

    objects = "{" + str(curve.uid) + "}"
    smoothing = 6
    max_migration = 1.0
    min_channels = 1
    min_amplitude = 0
    min_value = -1.4
    min_width = 1.0
    line_field = "{" + str(line.uid) + "}"

    app.trigger_click(
        n_clicks=0,
        objects=objects,
        flip_sign=[],
        line_field=line_field,
        masking_data=None,
        smoothing=smoothing,
        min_amplitude=min_amplitude,
        min_value=min_value,
        min_width=min_width,
        max_migration=max_migration,
        min_channels=min_channels,
        n_groups=1,
        max_separation=100.0,
        line_id=1,
        property_groups=property_groups,
        structural_markers=[],
        ga_group_name="peak_finder",
        live_link=[],
        monitoring_directory=str(tmp_path),
    )

    filename = next(tmp_path.glob("peak_finder*.geoh5"))
    with Workspace(filename) as out_ws:
        anomalies_obj = out_ws.get_entity("PointMarkers")[0]
        amplitudes = anomalies_obj.get_data("amplitude")[0].values
        assert len(amplitudes) == 13, f"Expected 13 groups. Found {len(amplitudes)}"
        channel_groups = anomalies_obj.get_data("channel_group")[0].values
        grouping = []
        for group in np.arange(1, 7):
            grouping.append(np.sum([g == group for g in channel_groups]))
        assert grouping == [
            2,
            2,
            1,
            2,
            3,
            3,
        ], f"Expected 1 group of each type. Found {grouping}"
        skew = anomalies_obj.get_data("skew")[0].values
        assert np.sum([skew > 0]) == 9
        assert np.sum([skew < 0]) == 4


def test_peak_finder_driver(tmp_path: Path):
    uijson_path = tmp_path.parent / "test_peak_finder_app0"
    json_file = next(uijson_path.glob("*.ui.json"))
    driver = PeakFinderDriver.start(str(uijson_path / json_file))

    with driver.params.geoh5.open(mode="r"):
        results = driver.params.geoh5.get_entity("PointMarkers")
        compare_entities(results[0], results[1], ignore=["_uid"])


def test_merging_peaks(tmp_path: Path):  # pylint: disable=too-many-locals
    h5file_path = tmp_path / r"testPeakFinder.geoh5"
    # Create temp workspace
    temp_ws = Workspace(h5file_path)

    params = PeakFinderParams(geoh5=str(h5file_path))
    app = PeakFinder(params=params, ui_json_data={})
    app.workspace = temp_ws

    x = np.arange(0, 1000, 0.1)

    curve = Curve.create(temp_ws, vertices=np.c_[x, np.zeros((x.shape[0], 2))])

    dist1 = 10 * stats.norm.pdf(np.arange(0, 200, 0.1), 100, 1.5)
    dist2 = 3 * stats.norm.pdf(np.arange(200, 450, 0.1), 300, 25)
    dist3 = 5 * stats.norm.pdf(np.arange(450, 650, 0.1), 600, 1)
    dist4 = 7 * stats.norm.pdf(np.arange(650, 725, 0.1), 700, 1.75)
    dist5 = 1000 * stats.norm.pdf(np.arange(725, 875, 0.1), 800, 3)
    dist6 = 7 * stats.norm.pdf(np.arange(875, 1000, 0.1), 900, 3)

    dist = np.concatenate((dist1, dist2, dist3, dist4, dist5, dist6))

    data = curve.add_data({"data": {"values": dist}})
    curve.add_data_to_group(data, property_group="obs")

    line = curve.add_data(
        {
            "line_id": {
                "values": np.ones_like(x),
                "value_map": {1: "1", 2: "2", 3: "3"},
                "type": "referenced",
            }
        }
    )
    curve.add_data_to_group(line, property_group="Line")

    masking_array = np.ones_like(x)
    masking_array[(x > 650) & (x < 850)] = 0
    masking_data = curve.add_data(
        {
            "masking": {
                "values": np.array(masking_array, dtype=bool),
                "type": "boolean",
            }
        }
    )

    prop_group = curve.find_or_create_property_group(
        name="prop group", properties=[data.uid]
    )

    property_groups = {
        "obs": {
            "param": "a",
            "data": str(prop_group.uid),
            "color": "#000000",
            "label": [0],
            "properties": [str(p) for p in prop_group.properties],
        }
    }

    objects = "{" + str(curve.uid) + "}"
    smoothing = 6
    max_migration = 1.0
    min_channels = 1
    min_amplitude = 0
    min_value = -1.4
    min_width = 1.0
    line_field = "{" + str(line.uid) + "}"

<<<<<<< HEAD
    # Test merging peaks
    n_groups_list = [2, 2, 2, 3, 6]
    max_separation_list = [1, 55, 95, 300, 1000]
=======
    n_groups_list = [2, 2, 2, 3, 2]
    max_separation_list = [1, 55, 65, 65, 90]
>>>>>>> 3b288c40
    expected_peaks = [
        [],
        [850],
        [750, 850],
        [800],
        [200, 650, 750, 850],
    ]
    for ind in range(5):
        app.trigger_click(
            n_clicks=0,
            objects=objects,
            flip_sign=[],
            line_field=line_field,
            masking_data=None,
            smoothing=smoothing,
            min_amplitude=min_amplitude,
            min_value=min_value,
            min_width=min_width,
            max_migration=max_migration,
            min_channels=min_channels,
            n_groups=n_groups_list[ind],
            max_separation=max_separation_list[ind],
            line_id=1,
            property_groups=property_groups,
            structural_markers=[],
            ga_group_name="peak_finder_" + str(ind),
            live_link=[],
            monitoring_directory=str(tmp_path),
        )

        filename = next(tmp_path.glob(f"peak_finder_{ind}*.geoh5"))
        with Workspace(filename) as out_ws:
            anomalies_obj = out_ws.get_entity("PointMarkers")[0]
            if len(expected_peaks[ind]) == 0:  # type: ignore
                assert anomalies_obj is None
                continue
            amplitudes = anomalies_obj.get_data("amplitude")[0].values
            assert len(amplitudes) == len(expected_peaks[ind])  # type: ignore
            assert np.all(
                np.isclose(
                    np.sort(anomalies_obj.vertices[:, 0]),
                    expected_peaks[ind],
                    rtol=0.05,
                )
            )

        position, anomalies = app.line_update(
            objects,
            property_groups,
            smoothing,
            max_migration,
            min_channels,
            min_amplitude,
            min_value,
            min_width,
            n_groups_list[ind],
            max_separation_list[ind],
            line_field,
            masking_data=None,
            line_id=1,
        )

        locs = position.locations_resampled
        starts = [anom.start for anom in anomalies]
        ends = [anom.end for anom in anomalies]
        sort_inds = np.argsort(starts)

        for bound_ind, anom_ind in enumerate(sort_inds):
<<<<<<< HEAD
            assert locs[starts[anom_ind]] < expected_peaks[ind][bound_ind]
            assert locs[ends[anom_ind]] > expected_peaks[ind][bound_ind]

    # Test masking
    app.trigger_click(
        n_clicks=0,
        objects=objects,
        flip_sign=[],
        line_field=line_field,
        masking_data=str(masking_data.uid),
        smoothing=smoothing,
        min_amplitude=min_amplitude,
        min_value=min_value,
        min_width=min_width,
        max_migration=max_migration,
        min_channels=min_channels,
        n_groups=1,
        max_separation=100,
        line_id=1,
        property_groups=property_groups,
        structural_markers=[],
        ga_group_name="peak_finder_masking",
        live_link=[],
        monitoring_directory=str(tmp_path),
    )

    filename = next(tmp_path.glob("peak_finder_masking*.geoh5"))
    with Workspace(filename) as out_ws:
        anomalies_obj = out_ws.get_entity("PointMarkers")[0]
        vertices = anomalies_obj.vertices[:, 0]
        assert np.all((vertices < 650) | (vertices > 850))
        assert len(vertices) == 4
=======
            assert locs[starts[anom_ind]] < expected_peaks[ind][bound_ind]  # type: ignore
            assert locs[ends[anom_ind]] > expected_peaks[ind][bound_ind]  # type: ignore
>>>>>>> 3b288c40
<|MERGE_RESOLUTION|>--- conflicted
+++ resolved
@@ -225,14 +225,10 @@
     min_width = 1.0
     line_field = "{" + str(line.uid) + "}"
 
-<<<<<<< HEAD
     # Test merging peaks
-    n_groups_list = [2, 2, 2, 3, 6]
-    max_separation_list = [1, 55, 95, 300, 1000]
-=======
     n_groups_list = [2, 2, 2, 3, 2]
     max_separation_list = [1, 55, 65, 65, 90]
->>>>>>> 3b288c40
+
     expected_peaks = [
         [],
         [850],
@@ -301,9 +297,8 @@
         sort_inds = np.argsort(starts)
 
         for bound_ind, anom_ind in enumerate(sort_inds):
-<<<<<<< HEAD
-            assert locs[starts[anom_ind]] < expected_peaks[ind][bound_ind]
-            assert locs[ends[anom_ind]] > expected_peaks[ind][bound_ind]
+            assert locs[starts[anom_ind]] < expected_peaks[ind][bound_ind]  # type: ignore
+            assert locs[ends[anom_ind]] > expected_peaks[ind][bound_ind]  # type: ignore
 
     # Test masking
     app.trigger_click(
@@ -333,8 +328,4 @@
         anomalies_obj = out_ws.get_entity("PointMarkers")[0]
         vertices = anomalies_obj.vertices[:, 0]
         assert np.all((vertices < 650) | (vertices > 850))
-        assert len(vertices) == 4
-=======
-            assert locs[starts[anom_ind]] < expected_peaks[ind][bound_ind]  # type: ignore
-            assert locs[ends[anom_ind]] > expected_peaks[ind][bound_ind]  # type: ignore
->>>>>>> 3b288c40
+        assert len(vertices) == 4